--- conflicted
+++ resolved
@@ -165,11 +165,7 @@
 		return fmt.Errorf("simluating scheduling, %w", err)
 	}
 	if !results.AllNonPendingPodsScheduled() {
-<<<<<<< HEAD
-		return NewValidationError(fmt.Errorf("%s", results.NonPendingPodSchedulingErrors()))
-=======
 		return NewValidationError(errors.New(results.NonPendingPodSchedulingErrors()))
->>>>>>> ef575425
 	}
 
 	// We want to ensure that the re-simulated scheduling using the current cluster state produces the same result.

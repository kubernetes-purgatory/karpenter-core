--- conflicted
+++ resolved
@@ -34,11 +34,6 @@
 	"sigs.k8s.io/karpenter/pkg/cloudprovider"
 	"sigs.k8s.io/karpenter/pkg/cloudprovider/fake"
 	"sigs.k8s.io/karpenter/pkg/controllers/disruption"
-<<<<<<< HEAD
-=======
-	"sigs.k8s.io/karpenter/pkg/operator/options"
-	"sigs.k8s.io/karpenter/pkg/scheduling"
->>>>>>> 1338aa23
 	"sigs.k8s.io/karpenter/pkg/test"
 	. "sigs.k8s.io/karpenter/pkg/test/expectations"
 )
@@ -474,27 +469,6 @@
 	})
 
 	Context("Drift", func() {
-<<<<<<< HEAD
-=======
-		It("should ignore drifted nodes if the feature flag is disabled", func() {
-			ctx = options.ToContext(ctx, test.Options(test.OptionsFields{FeatureGates: test.FeatureGates{Drift: lo.ToPtr(false)}}))
-			ExpectApplied(ctx, env.Client, nodeClaim, node, nodePool)
-
-			// inform cluster state about nodes and nodeclaims
-			ExpectMakeNodesAndNodeClaimsInitializedAndStateUpdated(ctx, env.Client, nodeStateController, nodeClaimStateController, []*v1.Node{node}, []*v1beta1.NodeClaim{nodeClaim})
-
-			fakeClock.Step(10 * time.Minute)
-
-			var wg sync.WaitGroup
-			ExpectTriggerVerifyAction(&wg)
-			ExpectSingletonReconciled(ctx, disruptionController)
-			wg.Wait()
-
-			// Expect to not create or delete more nodeclaims
-			Expect(ExpectNodeClaims(ctx, env.Client)).To(HaveLen(1))
-			ExpectExists(ctx, env.Client, nodeClaim)
-		})
->>>>>>> 1338aa23
 		It("should continue to the next drifted node if the first cannot reschedule all pods", func() {
 			pod := test.Pod(test.PodOptions{
 				ResourceRequirements: v1.ResourceRequirements{

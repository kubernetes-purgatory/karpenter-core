--- conflicted
+++ resolved
@@ -48,14 +48,7 @@
 
 	for _, relaxFunc := range relaxations {
 		if reason := relaxFunc(pod); reason != nil {
-
-<<<<<<< HEAD
-			logging.FromContext(ctx).
-				With("pod", client.ObjectKeyFromObject(pod)).
-				Debugf("relaxing soft constraints for pod since it previously failed to schedule, %s", ptr.StringValue(reason))
-=======
-			logging.FromContext(ctx).Debugf("Relaxing soft constraints for pod since it previously failed to schedule, %s", ptr.StringValue(reason))
->>>>>>> 9d0f51e9
+			logging.FromContext(ctx).Debugf("relaxing soft constraints for pod since it previously failed to schedule, %s", ptr.StringValue(reason))
 			return true
 		}
 	}

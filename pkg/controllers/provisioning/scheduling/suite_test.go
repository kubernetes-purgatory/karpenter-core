--- conflicted
+++ resolved
@@ -3839,13 +3839,8 @@
 			}}
 			ExpectApplied(ctx, env.Client, provisioner)
 
-<<<<<<< HEAD
-			// Schedule to New Machine
-			pod := ExpectProvisioned(ctx, env.Client, recorder, provisioningController, prov, test.UnschedulablePod(opts))[0]
-=======
 			// Schedule to New Node
 			pod := ExpectProvisioned(ctx, env.Client, cluster, recorder, provisioningController, prov, test.UnschedulablePod(opts))[0]
->>>>>>> 064a52f2
 			node1 := ExpectScheduled(ctx, env.Client, pod)
 			ExpectReconcileSucceeded(ctx, nodeStateController, client.ObjectKeyFromObject(node1))
 			// Mark Initialized
@@ -3855,13 +3850,8 @@
 				{Key: v1.TaintNodeUnreachable, Effect: v1.TaintEffectNoSchedule},
 			}
 			ExpectApplied(ctx, env.Client, node1)
-<<<<<<< HEAD
-			// Schedule to In Flight Machine
-			pod = ExpectProvisioned(ctx, env.Client, recorder, provisioningController, prov, test.UnschedulablePod(opts))[0]
-=======
 			// Schedule to In Flight Node
 			pod = ExpectProvisioned(ctx, env.Client, cluster, recorder, provisioningController, prov, test.UnschedulablePod(opts))[0]
->>>>>>> 064a52f2
 			node2 := ExpectScheduled(ctx, env.Client, pod)
 			ExpectReconcileSucceeded(ctx, nodeStateController, client.ObjectKeyFromObject(node2))
 

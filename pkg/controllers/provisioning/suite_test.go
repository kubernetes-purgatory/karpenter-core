/*
Copyright The Kubernetes Authors.

Licensed under the Apache License, Version 2.0 (the "License");
you may not use this file except in compliance with the License.
You may obtain a copy of the License at

    http://www.apache.org/licenses/LICENSE-2.0

Unless required by applicable law or agreed to in writing, software
distributed under the License is distributed on an "AS IS" BASIS,
WITHOUT WARRANTIES OR CONDITIONS OF ANY KIND, either express or implied.
See the License for the specific language governing permissions and
limitations under the License.
*/

package provisioning_test

import (
	"context"
	"fmt"
	"testing"
	"time"

	. "github.com/onsi/ginkgo/v2"
	. "github.com/onsi/gomega"
	"github.com/samber/lo"
	corev1 "k8s.io/api/core/v1"
	storagev1 "k8s.io/api/storage/v1"
	"k8s.io/apimachinery/pkg/api/resource"
	metav1 "k8s.io/apimachinery/pkg/apis/meta/v1"
	"k8s.io/apimachinery/pkg/util/sets"
	"k8s.io/client-go/tools/record"
	clock "k8s.io/utils/clock/testing"
	"sigs.k8s.io/controller-runtime/pkg/client"

	. "sigs.k8s.io/karpenter/pkg/utils/testing"

	"sigs.k8s.io/karpenter/pkg/apis"
	v1 "sigs.k8s.io/karpenter/pkg/apis/v1"
	"sigs.k8s.io/karpenter/pkg/cloudprovider"
	"sigs.k8s.io/karpenter/pkg/cloudprovider/fake"
	"sigs.k8s.io/karpenter/pkg/controllers/provisioning"
	"sigs.k8s.io/karpenter/pkg/controllers/state"
	"sigs.k8s.io/karpenter/pkg/controllers/state/informer"
	"sigs.k8s.io/karpenter/pkg/events"
	"sigs.k8s.io/karpenter/pkg/operator/options"
	"sigs.k8s.io/karpenter/pkg/scheduling"
	"sigs.k8s.io/karpenter/pkg/test"
	. "sigs.k8s.io/karpenter/pkg/test/expectations"
)

var (
	ctx                 context.Context
	fakeClock           *clock.FakeClock
	cluster             *state.Cluster
	nodeController      *informer.NodeController
	daemonsetController *informer.DaemonSetController
	cloudProvider       *fake.CloudProvider
	prov                *provisioning.Provisioner
	env                 *test.Environment
	instanceTypeMap     map[string]*cloudprovider.InstanceType
)

func TestAPIs(t *testing.T) {
	ctx = TestContextWithLogger(t)
	RegisterFailHandler(Fail)
	RunSpecs(t, "Controllers/Provisioning")
}

var _ = BeforeSuite(func() {
	env = test.NewEnvironment(test.WithCRDs(apis.CRDs...))
	ctx = options.ToContext(ctx, test.Options())
	cloudProvider = fake.NewCloudProvider()
	fakeClock = clock.NewFakeClock(time.Now())
	cluster = state.NewCluster(fakeClock, env.Client)
	nodeController = informer.NewNodeController(env.Client, cluster)
	prov = provisioning.NewProvisioner(env.Client, events.NewRecorder(&record.FakeRecorder{}), cloudProvider, cluster)
	daemonsetController = informer.NewDaemonSetController(env.Client, cluster)
	instanceTypes, _ := cloudProvider.GetInstanceTypes(ctx, nil)
	instanceTypeMap = map[string]*cloudprovider.InstanceType{}
	for _, it := range instanceTypes {
		instanceTypeMap[it.Name] = it
	}
})

var _ = BeforeEach(func() {
	ctx = options.ToContext(ctx, test.Options())
	cloudProvider.Reset()
})

var _ = AfterSuite(func() {
	Expect(env.Stop()).To(Succeed(), "Failed to stop environment")
})

var _ = AfterEach(func() {
	ExpectCleanedUp(ctx, env.Client)
	cloudProvider.Reset()
	cluster.Reset()
})

var _ = Describe("Provisioning", func() {
	It("should provision nodes", func() {
		ExpectApplied(ctx, env.Client, test.NodePool())
		pod := test.UnschedulablePod()
		ExpectProvisioned(ctx, env.Client, cluster, cloudProvider, prov, pod)
		nodes := &corev1.NodeList{}
		Expect(env.Client.List(ctx, nodes)).To(Succeed())
		Expect(len(nodes.Items)).To(Equal(1))
		ExpectScheduled(ctx, env.Client, pod)
	})
	It("should ignore NodePools that are deleting", func() {
		nodePool := test.NodePool()
		ExpectApplied(ctx, env.Client, nodePool)
		ExpectDeletionTimestampSet(ctx, env.Client, nodePool)
		pod := test.UnschedulablePod()
		ExpectProvisioned(ctx, env.Client, cluster, cloudProvider, prov, pod)
		Expect(env.Client.Get(ctx, client.ObjectKeyFromObject(nodePool), nodePool)).To(Succeed())
		nodes := &corev1.NodeList{}
		Expect(env.Client.List(ctx, nodes)).To(Succeed())
		Expect(len(nodes.Items)).To(Equal(0))
		ExpectNotScheduled(ctx, env.Client, pod)
	})
	It("should provision nodes for pods with supported node selectors", func() {
		nodePool := test.NodePool()
		schedulable := []*corev1.Pod{
			// Constrained by nodepool
			test.UnschedulablePod(test.PodOptions{NodeSelector: map[string]string{v1.NodePoolLabelKey: nodePool.Name}}),
			// Constrained by zone
			test.UnschedulablePod(test.PodOptions{NodeSelector: map[string]string{corev1.LabelTopologyZone: "test-zone-1"}}),
			// Constrained by instanceType
			test.UnschedulablePod(test.PodOptions{NodeSelector: map[string]string{corev1.LabelInstanceTypeStable: "default-instance-type"}}),
			// Constrained by architecture
			test.UnschedulablePod(test.PodOptions{NodeSelector: map[string]string{corev1.LabelArchStable: "arm64"}}),
			// Constrained by operatingSystem
			test.UnschedulablePod(test.PodOptions{NodeSelector: map[string]string{corev1.LabelOSStable: string(corev1.Linux)}}),
		}
		unschedulable := []*corev1.Pod{
			// Ignored, matches another nodepool
			test.UnschedulablePod(test.PodOptions{NodeSelector: map[string]string{v1.NodePoolLabelKey: "unknown"}}),
			// Ignored, invalid zone
			test.UnschedulablePod(test.PodOptions{NodeSelector: map[string]string{corev1.LabelTopologyZone: "unknown"}}),
			// Ignored, invalid instance type
			test.UnschedulablePod(test.PodOptions{NodeSelector: map[string]string{corev1.LabelInstanceTypeStable: "unknown"}}),
			// Ignored, invalid architecture
			test.UnschedulablePod(test.PodOptions{NodeSelector: map[string]string{corev1.LabelArchStable: "unknown"}}),
			// Ignored, invalid operating system
			test.UnschedulablePod(test.PodOptions{NodeSelector: map[string]string{corev1.LabelOSStable: "unknown"}}),
			// Ignored, invalid capacity type
			test.UnschedulablePod(test.PodOptions{NodeSelector: map[string]string{v1.CapacityTypeLabelKey: "unknown"}}),
			// Ignored, label selector does not match
			test.UnschedulablePod(test.PodOptions{NodeSelector: map[string]string{"foo": "bar"}}),
		}
		ExpectApplied(ctx, env.Client, nodePool)
		ExpectProvisioned(ctx, env.Client, cluster, cloudProvider, prov, schedulable...)
		for _, pod := range schedulable {
			ExpectScheduled(ctx, env.Client, pod)
		}
		ExpectProvisioned(ctx, env.Client, cluster, cloudProvider, prov, unschedulable...)
		for _, pod := range unschedulable {
			ExpectNotScheduled(ctx, env.Client, pod)
		}
	})
	It("should provision nodes for pods with supported node affinities", func() {
		nodePool := test.NodePool()
		schedulable := []*corev1.Pod{
			// Constrained by nodepool
			test.UnschedulablePod(test.PodOptions{NodeRequirements: []corev1.NodeSelectorRequirement{{Key: v1.NodePoolLabelKey, Operator: corev1.NodeSelectorOpIn, Values: []string{nodePool.Name}}}}),
			// Constrained by zone
			test.UnschedulablePod(test.PodOptions{NodeRequirements: []corev1.NodeSelectorRequirement{{Key: corev1.LabelTopologyZone, Operator: corev1.NodeSelectorOpIn, Values: []string{"test-zone-1"}}}}),
			// Constrained by instanceType
			test.UnschedulablePod(test.PodOptions{NodeRequirements: []corev1.NodeSelectorRequirement{{Key: corev1.LabelInstanceTypeStable, Operator: corev1.NodeSelectorOpIn, Values: []string{"default-instance-type"}}}}),
			// Constrained by architecture
			test.UnschedulablePod(test.PodOptions{NodeRequirements: []corev1.NodeSelectorRequirement{{Key: corev1.LabelArchStable, Operator: corev1.NodeSelectorOpIn, Values: []string{"arm64"}}}}),
			// Constrained by operatingSystem
			test.UnschedulablePod(test.PodOptions{NodeRequirements: []corev1.NodeSelectorRequirement{{Key: corev1.LabelOSStable, Operator: corev1.NodeSelectorOpIn, Values: []string{string(corev1.Linux)}}}}),
		}
		unschedulable := []*corev1.Pod{
			// Ignored, matches another nodepool
			test.UnschedulablePod(test.PodOptions{NodeRequirements: []corev1.NodeSelectorRequirement{{Key: v1.NodePoolLabelKey, Operator: corev1.NodeSelectorOpIn, Values: []string{"unknown"}}}}),
			// Ignored, invalid zone
			test.UnschedulablePod(test.PodOptions{NodeRequirements: []corev1.NodeSelectorRequirement{{Key: corev1.LabelTopologyZone, Operator: corev1.NodeSelectorOpIn, Values: []string{"unknown"}}}}),
			// Ignored, invalid instance type
			test.UnschedulablePod(test.PodOptions{NodeRequirements: []corev1.NodeSelectorRequirement{{Key: corev1.LabelInstanceTypeStable, Operator: corev1.NodeSelectorOpIn, Values: []string{"unknown"}}}}),
			// Ignored, invalid architecture
			test.UnschedulablePod(test.PodOptions{NodeRequirements: []corev1.NodeSelectorRequirement{{Key: corev1.LabelArchStable, Operator: corev1.NodeSelectorOpIn, Values: []string{"unknown"}}}}),
			// Ignored, invalid operating system
			test.UnschedulablePod(test.PodOptions{NodeRequirements: []corev1.NodeSelectorRequirement{{Key: corev1.LabelOSStable, Operator: corev1.NodeSelectorOpIn, Values: []string{"unknown"}}}}),
			// Ignored, invalid capacity type
			test.UnschedulablePod(test.PodOptions{NodeRequirements: []corev1.NodeSelectorRequirement{{Key: v1.CapacityTypeLabelKey, Operator: corev1.NodeSelectorOpIn, Values: []string{"unknown"}}}}),
			// Ignored, label selector does not match
			test.UnschedulablePod(test.PodOptions{NodeRequirements: []corev1.NodeSelectorRequirement{{Key: "foo", Operator: corev1.NodeSelectorOpIn, Values: []string{"bar"}}}}),
		}
		ExpectApplied(ctx, env.Client, nodePool)
		ExpectProvisioned(ctx, env.Client, cluster, cloudProvider, prov, schedulable...)
		for _, pod := range schedulable {
			ExpectScheduled(ctx, env.Client, pod)
		}
		ExpectProvisioned(ctx, env.Client, cluster, cloudProvider, prov, unschedulable...)
		for _, pod := range unschedulable {
			ExpectNotScheduled(ctx, env.Client, pod)
		}
	})
	It("should provision nodes for accelerators", func() {
		ExpectApplied(ctx, env.Client, test.NodePool())
		pods := []*corev1.Pod{
			test.UnschedulablePod(test.PodOptions{
				ResourceRequirements: corev1.ResourceRequirements{Limits: corev1.ResourceList{fake.ResourceGPUVendorA: resource.MustParse("1")}},
			}),
			test.UnschedulablePod(test.PodOptions{
				ResourceRequirements: corev1.ResourceRequirements{Limits: corev1.ResourceList{fake.ResourceGPUVendorB: resource.MustParse("1")}},
			}),
		}
		ExpectProvisioned(ctx, env.Client, cluster, cloudProvider, prov, pods...)
		for _, pod := range pods {
			ExpectScheduled(ctx, env.Client, pod)
		}
	})
	It("should schedule all pods on one inflight node when node is in deleting state", func() {
		nodePool := test.NodePool()
		its, err := cloudProvider.GetInstanceTypes(ctx, nodePool)
		Expect(err).To(BeNil())
		node := test.Node(test.NodeOptions{
			ObjectMeta: metav1.ObjectMeta{
				Labels: map[string]string{
					v1.NodePoolLabelKey:            nodePool.Name,
					corev1.LabelInstanceTypeStable: its[0].Name,
				},
				Finalizers: []string{v1.TerminationFinalizer},
			},
		},
		)
		ExpectApplied(ctx, env.Client, node, nodePool)
		ExpectReconcileSucceeded(ctx, nodeController, client.ObjectKeyFromObject(node))

		// Schedule 3 pods to the node that currently exists
		for i := 0; i < 3; i++ {
			pod := test.UnschedulablePod()
			ExpectApplied(ctx, env.Client, pod)
			ExpectManualBinding(ctx, env.Client, pod, node)
		}

		// Node shouldn't fully delete since it has a finalizer
		Expect(env.Client.Delete(ctx, node)).To(Succeed())
		ExpectReconcileSucceeded(ctx, nodeController, client.ObjectKeyFromObject(node))

		// Provision without a binding since some pods will already be bound
		// Should all schedule to the new node, ignoring the old node
		bindings := ExpectProvisionedNoBinding(ctx, env.Client, cluster, cloudProvider, prov, test.UnschedulablePod(), test.UnschedulablePod())
		nodes := &corev1.NodeList{}
		Expect(env.Client.List(ctx, nodes)).To(Succeed())
		Expect(len(nodes.Items)).To(Equal(2))

		// Scheduler should attempt to schedule all the pods to the new node
		for _, n := range bindings {
			Expect(n.Node.Name).ToNot(Equal(node.Name))
		}
	})
	It("should schedule based on the max resource requests of containers and initContainers with sidecar containers when initcontainer comes first", func() {
		if env.Version.Minor() < 29 {
			Skip("Native Sidecar containers is only on by default starting in K8s version >= 1.29.x")
		}

		ExpectApplied(ctx, env.Client, test.NodePool())

		// Add three instance types, one that's what we want, one that's slightly smaller, one that's slightly bigger.
		// If we miscalculate resources, we'll schedule to the smaller instance type rather than the larger one
		cloudProvider.InstanceTypes = AddInstanceResources(cloudProvider.InstanceTypes, v1.ResourceList{
			v1.ResourceCPU:    resource.MustParse(fmt.Sprintf("%d", 10)),
			v1.ResourceMemory: resource.MustParse(fmt.Sprintf("%dGi", 4)),
		})
		cloudProvider.InstanceTypes = AddInstanceResources(cloudProvider.InstanceTypes, v1.ResourceList{
			v1.ResourceCPU:    resource.MustParse(fmt.Sprintf("%d", 11)),
			v1.ResourceMemory: resource.MustParse(fmt.Sprintf("%dGi", 5)),
		})
		cloudProvider.InstanceTypes = AddInstanceResources(cloudProvider.InstanceTypes, v1.ResourceList{
			v1.ResourceCPU:    resource.MustParse(fmt.Sprintf("%d", 12)),
			v1.ResourceMemory: resource.MustParse(fmt.Sprintf("%dGi", 6)),
		})

		pod := test.UnschedulablePod(test.PodOptions{
			ResourceRequirements: v1.ResourceRequirements{
				Limits:   v1.ResourceList{v1.ResourceCPU: resource.MustParse("6"), v1.ResourceMemory: resource.MustParse("2Gi")},
				Requests: v1.ResourceList{v1.ResourceCPU: resource.MustParse("6"), v1.ResourceMemory: resource.MustParse("2Gi")},
			},
			InitContainers: []v1.Container{
				{
					Resources: v1.ResourceRequirements{
						Limits:   v1.ResourceList{v1.ResourceCPU: resource.MustParse("10"), v1.ResourceMemory: resource.MustParse("4Gi")},
						Requests: v1.ResourceList{v1.ResourceCPU: resource.MustParse("10"), v1.ResourceMemory: resource.MustParse("4Gi")},
					},
				},
				{
					RestartPolicy: lo.ToPtr(v1.ContainerRestartPolicyAlways),
					Resources: v1.ResourceRequirements{
						Limits:   v1.ResourceList{v1.ResourceCPU: resource.MustParse("4.9"), v1.ResourceMemory: resource.MustParse("2.9Gi")},
						Requests: v1.ResourceList{v1.ResourceCPU: resource.MustParse("4.9"), v1.ResourceMemory: resource.MustParse("2.9Gi")},
					},
				},
			},
		})

		ExpectProvisioned(ctx, env.Client, cluster, cloudProvider, prov, pod)
		node := ExpectScheduled(ctx, env.Client, pod)
		ExpectResources(v1.ResourceList{
			v1.ResourceCPU:    resource.MustParse("11"),
			v1.ResourceMemory: resource.MustParse("5Gi"),
		}, node.Status.Capacity)
	})
	It("should schedule based on the max resource requests of containers and initContainers with sidecar containers when sidecar container comes first and init container resources are smaller than container resources", func() {
		if env.Version.Minor() < 29 {
			Skip("Native Sidecar containers is only on by default starting in K8s version >= 1.29.x")
		}

		ExpectApplied(ctx, env.Client, test.NodePool())

		// Add three instance types, one that's what we want, one that's slightly smaller, one that's slightly bigger.
		// If we miscalculate resources, we'll schedule to the smaller instance type rather than the larger one
		cloudProvider.InstanceTypes = AddInstanceResources(cloudProvider.InstanceTypes, v1.ResourceList{
			v1.ResourceCPU:    resource.MustParse(fmt.Sprintf("%d", 10)),
			v1.ResourceMemory: resource.MustParse(fmt.Sprintf("%dGi", 4)),
		})
		cloudProvider.InstanceTypes = AddInstanceResources(cloudProvider.InstanceTypes, v1.ResourceList{
			v1.ResourceCPU:    resource.MustParse(fmt.Sprintf("%d", 11)),
			v1.ResourceMemory: resource.MustParse(fmt.Sprintf("%dGi", 5)),
		})
		cloudProvider.InstanceTypes = AddInstanceResources(cloudProvider.InstanceTypes, v1.ResourceList{
			v1.ResourceCPU:    resource.MustParse(fmt.Sprintf("%d", 12)),
			v1.ResourceMemory: resource.MustParse(fmt.Sprintf("%dGi", 6)),
		})

		pod := test.UnschedulablePod(test.PodOptions{
			ResourceRequirements: v1.ResourceRequirements{
				Limits:   v1.ResourceList{v1.ResourceCPU: resource.MustParse("6"), v1.ResourceMemory: resource.MustParse("2Gi")},
				Requests: v1.ResourceList{v1.ResourceCPU: resource.MustParse("6"), v1.ResourceMemory: resource.MustParse("2Gi")},
			},
			InitContainers: []v1.Container{
				{
					RestartPolicy: lo.ToPtr(v1.ContainerRestartPolicyAlways),
					Resources: v1.ResourceRequirements{
						Limits:   v1.ResourceList{v1.ResourceCPU: resource.MustParse("4.9"), v1.ResourceMemory: resource.MustParse("2.9Gi")},
						Requests: v1.ResourceList{v1.ResourceCPU: resource.MustParse("4.9"), v1.ResourceMemory: resource.MustParse("2.9Gi")},
					},
				},
				{
					Resources: v1.ResourceRequirements{
						Limits:   v1.ResourceList{v1.ResourceCPU: resource.MustParse("5"), v1.ResourceMemory: resource.MustParse("1Gi")},
						Requests: v1.ResourceList{v1.ResourceCPU: resource.MustParse("5"), v1.ResourceMemory: resource.MustParse("1Gi")},
					},
				},
			},
		})

		ExpectProvisioned(ctx, env.Client, cluster, cloudProvider, prov, pod)
		node := ExpectScheduled(ctx, env.Client, pod)
		ExpectResources(v1.ResourceList{
			v1.ResourceCPU:    resource.MustParse("11"),
			v1.ResourceMemory: resource.MustParse("5Gi"),
		}, node.Status.Capacity)
	})
	It("should schedule based on the max resource requests of containers and initContainers with sidecar containers when sidecar container comes first and init container resources are bigger than container resources", func() {
		if env.Version.Minor() < 29 {
			Skip("Native Sidecar containers is only on by default starting in K8s version >= 1.29.x")
		}

		ExpectApplied(ctx, env.Client, test.NodePool())

		// Add three instance types, one that's what we want, one that's slightly smaller, one that's slightly bigger.
		// If we miscalculate resources, we'll schedule to the smaller instance type rather than the larger one
		cloudProvider.InstanceTypes = AddInstanceResources(cloudProvider.InstanceTypes, v1.ResourceList{
			v1.ResourceCPU:    resource.MustParse(fmt.Sprintf("%d", 10)),
			v1.ResourceMemory: resource.MustParse(fmt.Sprintf("%dGi", 4)),
		})
		cloudProvider.InstanceTypes = AddInstanceResources(cloudProvider.InstanceTypes, v1.ResourceList{
			v1.ResourceCPU:    resource.MustParse(fmt.Sprintf("%d", 11)),
			v1.ResourceMemory: resource.MustParse(fmt.Sprintf("%dGi", 5)),
		})
		cloudProvider.InstanceTypes = AddInstanceResources(cloudProvider.InstanceTypes, v1.ResourceList{
			v1.ResourceCPU:    resource.MustParse(fmt.Sprintf("%d", 12)),
			v1.ResourceMemory: resource.MustParse(fmt.Sprintf("%dGi", 6)),
		})

		pod := test.UnschedulablePod(test.PodOptions{
			ResourceRequirements: v1.ResourceRequirements{
				Limits:   v1.ResourceList{v1.ResourceCPU: resource.MustParse("5"), v1.ResourceMemory: resource.MustParse("1Gi")},
				Requests: v1.ResourceList{v1.ResourceCPU: resource.MustParse("5"), v1.ResourceMemory: resource.MustParse("1Gi")},
			},
			InitContainers: []v1.Container{
				{
					RestartPolicy: lo.ToPtr(v1.ContainerRestartPolicyAlways),
					Resources: v1.ResourceRequirements{
						Limits:   v1.ResourceList{v1.ResourceCPU: resource.MustParse("4.9"), v1.ResourceMemory: resource.MustParse("2.9Gi")},
						Requests: v1.ResourceList{v1.ResourceCPU: resource.MustParse("4.9"), v1.ResourceMemory: resource.MustParse("2.9Gi")},
					},
				},
				{
					Resources: v1.ResourceRequirements{
						Limits:   v1.ResourceList{v1.ResourceCPU: resource.MustParse("6"), v1.ResourceMemory: resource.MustParse("2Gi")},
						Requests: v1.ResourceList{v1.ResourceCPU: resource.MustParse("6"), v1.ResourceMemory: resource.MustParse("2Gi")},
					},
				},
			},
		})

		ExpectProvisioned(ctx, env.Client, cluster, cloudProvider, prov, pod)
		node := ExpectScheduled(ctx, env.Client, pod)
		ExpectResources(v1.ResourceList{
			v1.ResourceCPU:    resource.MustParse("11"),
			v1.ResourceMemory: resource.MustParse("5Gi"),
		}, node.Status.Capacity)
	})

	Context("Resource Limits", func() {
		It("should not schedule when limits are exceeded", func() {
			ExpectApplied(ctx, env.Client, test.NodePool(v1.NodePool{
				Spec: v1.NodePoolSpec{
					Limits: v1.Limits(corev1.ResourceList{corev1.ResourceCPU: resource.MustParse("20")}),
				},
				Status: v1.NodePoolStatus{
					Resources: corev1.ResourceList{
						corev1.ResourceCPU: resource.MustParse("100"),
					},
				},
			}))
			pod := test.UnschedulablePod()
			ExpectProvisioned(ctx, env.Client, cluster, cloudProvider, prov, pod)
			ExpectNotScheduled(ctx, env.Client, pod)
		})
		It("should schedule if limits would be met", func() {
			ExpectApplied(ctx, env.Client, test.NodePool(v1.NodePool{
				Spec: v1.NodePoolSpec{
					Limits: v1.Limits(corev1.ResourceList{corev1.ResourceCPU: resource.MustParse("2")}),
				},
			}))
			pod := test.UnschedulablePod(
				test.PodOptions{ResourceRequirements: corev1.ResourceRequirements{
					Requests: corev1.ResourceList{
						// requires a 2 CPU node, but leaves room for overhead
						corev1.ResourceCPU: resource.MustParse("1.75"),
					},
				}})
			ExpectProvisioned(ctx, env.Client, cluster, cloudProvider, prov, pod)
			// A 2 CPU node can be launched
			ExpectScheduled(ctx, env.Client, pod)
		})
		It("should partially schedule if limits would be exceeded", func() {
			ExpectApplied(ctx, env.Client, test.NodePool(v1.NodePool{
				Spec: v1.NodePoolSpec{
					Limits: v1.Limits(corev1.ResourceList{corev1.ResourceCPU: resource.MustParse("3")}),
				},
			}))

			// prevent these pods from scheduling on the same node
			opts := test.PodOptions{
				ObjectMeta: metav1.ObjectMeta{
					Labels: map[string]string{"app": "foo"},
				},
				PodAntiRequirements: []corev1.PodAffinityTerm{
					{
						TopologyKey: corev1.LabelHostname,
						LabelSelector: &metav1.LabelSelector{
							MatchLabels: map[string]string{
								"app": "foo",
							},
						},
					},
				},
				ResourceRequirements: corev1.ResourceRequirements{
					Requests: corev1.ResourceList{
						corev1.ResourceCPU: resource.MustParse("1.5"),
					},
				},
			}
			pods := []*corev1.Pod{
				test.UnschedulablePod(opts),
				test.UnschedulablePod(opts),
			}
			ExpectProvisioned(ctx, env.Client, cluster, cloudProvider, prov, pods...)
			scheduledPodCount := 0
			unscheduledPodCount := 0
			pod0 := ExpectPodExists(ctx, env.Client, pods[0].Name, pods[0].Namespace)
			pod1 := ExpectPodExists(ctx, env.Client, pods[1].Name, pods[1].Namespace)
			if pod0.Spec.NodeName == "" {
				unscheduledPodCount++
			} else {
				scheduledPodCount++
			}
			if pod1.Spec.NodeName == "" {
				unscheduledPodCount++
			} else {
				scheduledPodCount++
			}
			Expect(scheduledPodCount).To(Equal(1))
			Expect(unscheduledPodCount).To(Equal(1))
		})
		It("should not schedule if limits would be exceeded", func() {
			ExpectApplied(ctx, env.Client, test.NodePool(v1.NodePool{
				Spec: v1.NodePoolSpec{
					Limits: v1.Limits(corev1.ResourceList{corev1.ResourceCPU: resource.MustParse("2")}),
				},
			}))
			pod := test.UnschedulablePod(
				test.PodOptions{ResourceRequirements: corev1.ResourceRequirements{
					Requests: corev1.ResourceList{
						corev1.ResourceCPU: resource.MustParse("2.1"),
					},
				}})
			ExpectProvisioned(ctx, env.Client, cluster, cloudProvider, prov, pod)
			ExpectNotScheduled(ctx, env.Client, pod)
		})
		It("should not schedule if limits would be exceeded (GPU)", func() {
			ExpectApplied(ctx, env.Client, test.NodePool(v1.NodePool{
				Spec: v1.NodePoolSpec{
					Limits: v1.Limits(corev1.ResourceList{corev1.ResourcePods: resource.MustParse("1")}),
				},
			}))
			pod := test.UnschedulablePod(
				test.PodOptions{ResourceRequirements: corev1.ResourceRequirements{
					Limits: corev1.ResourceList{
						fake.ResourceGPUVendorA: resource.MustParse("1"),
					},
				}})
			ExpectProvisioned(ctx, env.Client, cluster, cloudProvider, prov, pod)
			// only available instance type has 2 GPUs which would exceed the limit
			ExpectNotScheduled(ctx, env.Client, pod)
		})
		It("should not schedule to a nodepool after a scheduling round if limits would be exceeded", func() {
			ExpectApplied(ctx, env.Client, test.NodePool(v1.NodePool{
				Spec: v1.NodePoolSpec{
					Limits: v1.Limits(corev1.ResourceList{corev1.ResourceCPU: resource.MustParse("2")}),
				},
			}))
			pod := test.UnschedulablePod(
				test.PodOptions{ResourceRequirements: corev1.ResourceRequirements{
					Requests: corev1.ResourceList{
						// requires a 2 CPU node, but leaves room for overhead
						corev1.ResourceCPU: resource.MustParse("1.75"),
					},
				}})
			ExpectProvisioned(ctx, env.Client, cluster, cloudProvider, prov, pod)
			// A 2 CPU node can be launched
			ExpectScheduled(ctx, env.Client, pod)

			// This pod requests over the existing limit (would add to 3.5 CPUs) so this should fail
			pod = test.UnschedulablePod(
				test.PodOptions{ResourceRequirements: corev1.ResourceRequirements{
					Requests: corev1.ResourceList{
						// requires a 2 CPU node, but leaves room for overhead
						corev1.ResourceCPU: resource.MustParse("1.75"),
					},
				}})
			ExpectProvisioned(ctx, env.Client, cluster, cloudProvider, prov, pod)
			ExpectNotScheduled(ctx, env.Client, pod)
		})
	})
	Context("Daemonsets and Node Overhead", func() {
		It("should account for overhead", func() {
			ExpectApplied(ctx, env.Client, test.NodePool(), test.DaemonSet(
				test.DaemonSetOptions{PodOptions: test.PodOptions{
					ResourceRequirements: corev1.ResourceRequirements{Requests: corev1.ResourceList{corev1.ResourceCPU: resource.MustParse("1"), corev1.ResourceMemory: resource.MustParse("1Gi")}},
				}},
			))
			pod := test.UnschedulablePod(
				test.PodOptions{
					ResourceRequirements: corev1.ResourceRequirements{Requests: corev1.ResourceList{corev1.ResourceCPU: resource.MustParse("1"), corev1.ResourceMemory: resource.MustParse("1Gi")}},
				},
			)
			ExpectProvisioned(ctx, env.Client, cluster, cloudProvider, prov, pod)
			node := ExpectScheduled(ctx, env.Client, pod)

			allocatable := instanceTypeMap[node.Labels[corev1.LabelInstanceTypeStable]].Capacity
			Expect(*allocatable.Cpu()).To(Equal(resource.MustParse("4")))
			Expect(*allocatable.Memory()).To(Equal(resource.MustParse("4Gi")))
		})
		It("should account for overhead (with startup taint)", func() {
			nodePool := test.NodePool(v1.NodePool{
				Spec: v1.NodePoolSpec{
					Template: v1.NodeClaimTemplate{
						Spec: v1.NodeClaimSpec{
							StartupTaints: []corev1.Taint{{Key: "foo.com/taint", Effect: corev1.TaintEffectNoSchedule}},
						},
					},
				},
			})
			ExpectApplied(ctx, env.Client, nodePool, test.DaemonSet(
				test.DaemonSetOptions{PodOptions: test.PodOptions{
					ResourceRequirements: corev1.ResourceRequirements{Requests: corev1.ResourceList{corev1.ResourceCPU: resource.MustParse("1"), corev1.ResourceMemory: resource.MustParse("1Gi")}},
				}},
			))
			pod := test.UnschedulablePod(
				test.PodOptions{
					ResourceRequirements: corev1.ResourceRequirements{Requests: corev1.ResourceList{corev1.ResourceCPU: resource.MustParse("1"), corev1.ResourceMemory: resource.MustParse("1Gi")}},
				},
			)
			ExpectProvisioned(ctx, env.Client, cluster, cloudProvider, prov, pod)
			node := ExpectScheduled(ctx, env.Client, pod)

			allocatable := instanceTypeMap[node.Labels[corev1.LabelInstanceTypeStable]].Capacity
			Expect(*allocatable.Cpu()).To(Equal(resource.MustParse("4")))
			Expect(*allocatable.Memory()).To(Equal(resource.MustParse("4Gi")))
		})
		It("should not schedule if overhead is too large", func() {
			ExpectApplied(ctx, env.Client, test.NodePool(), test.DaemonSet(
				test.DaemonSetOptions{PodOptions: test.PodOptions{
					ResourceRequirements: corev1.ResourceRequirements{Requests: corev1.ResourceList{corev1.ResourceCPU: resource.MustParse("10000"), corev1.ResourceMemory: resource.MustParse("10000Gi")}},
				}},
			))
			pod := test.UnschedulablePod()
			ExpectProvisioned(ctx, env.Client, cluster, cloudProvider, prov, pod)
			ExpectNotScheduled(ctx, env.Client, pod)
		})
		It("should account for overhead using daemonset pod spec instead of daemonset spec", func() {
			nodePool := test.NodePool()
			// Create a daemonset with large resource requests
			daemonset := test.DaemonSet(
				test.DaemonSetOptions{PodOptions: test.PodOptions{
					ResourceRequirements: corev1.ResourceRequirements{Requests: corev1.ResourceList{corev1.ResourceCPU: resource.MustParse("4"), corev1.ResourceMemory: resource.MustParse("4Gi")}},
				}},
			)
			ExpectApplied(ctx, env.Client, nodePool, daemonset)
			// Create the actual daemonSet pod with lower resource requests and expect to use the pod
			daemonsetPod := test.UnschedulablePod(
				test.PodOptions{
					ObjectMeta: metav1.ObjectMeta{
						OwnerReferences: []metav1.OwnerReference{
							{
								APIVersion:         "apps/corev1",
								Kind:               "DaemonSet",
								Name:               daemonset.Name,
								UID:                daemonset.UID,
								Controller:         lo.ToPtr(true),
								BlockOwnerDeletion: lo.ToPtr(true),
							},
						},
					},
					ResourceRequirements: corev1.ResourceRequirements{Requests: corev1.ResourceList{corev1.ResourceCPU: resource.MustParse("1"), corev1.ResourceMemory: resource.MustParse("1Gi")}},
				})
			ExpectApplied(ctx, env.Client, nodePool, daemonsetPod)
			ExpectReconcileSucceeded(ctx, daemonsetController, client.ObjectKeyFromObject(daemonset))
			pod := test.UnschedulablePod(test.PodOptions{
				ResourceRequirements: corev1.ResourceRequirements{Requests: corev1.ResourceList{corev1.ResourceCPU: resource.MustParse("1"), corev1.ResourceMemory: resource.MustParse("1Gi")}},
				NodeSelector:         map[string]string{v1.NodePoolLabelKey: nodePool.Name},
			})
			ExpectProvisioned(ctx, env.Client, cluster, cloudProvider, prov, pod)
			node := ExpectScheduled(ctx, env.Client, pod)

			// We expect a smaller instance since the daemonset pod is smaller then daemonset spec
			allocatable := instanceTypeMap[node.Labels[corev1.LabelInstanceTypeStable]].Capacity
			Expect(*allocatable.Cpu()).To(Equal(resource.MustParse("4")))
			Expect(*allocatable.Memory()).To(Equal(resource.MustParse("4Gi")))
		})
		It("should not schedule if resource requests are not defined and limits (requests) are too large", func() {
			ExpectApplied(ctx, env.Client, test.NodePool(), test.DaemonSet(
				test.DaemonSetOptions{PodOptions: test.PodOptions{
					ResourceRequirements: corev1.ResourceRequirements{
						Limits:   corev1.ResourceList{corev1.ResourceCPU: resource.MustParse("10000"), corev1.ResourceMemory: resource.MustParse("10000Gi")},
						Requests: corev1.ResourceList{corev1.ResourceCPU: resource.MustParse("1")},
					},
				}},
			))
			pod := test.UnschedulablePod()
			ExpectProvisioned(ctx, env.Client, cluster, cloudProvider, prov, pod)
			ExpectNotScheduled(ctx, env.Client, pod)
		})
		It("should schedule based on the max resource requests of containers and initContainers", func() {
			ExpectApplied(ctx, env.Client, test.NodePool(), test.DaemonSet(
				test.DaemonSetOptions{PodOptions: test.PodOptions{
					ResourceRequirements: corev1.ResourceRequirements{
						Limits:   corev1.ResourceList{corev1.ResourceCPU: resource.MustParse("2"), corev1.ResourceMemory: resource.MustParse("1Gi")},
						Requests: corev1.ResourceList{corev1.ResourceCPU: resource.MustParse("2")},
					},
					InitContainers: []corev1.Container{
						{
							Resources: corev1.ResourceRequirements{
								Limits:   corev1.ResourceList{corev1.ResourceCPU: resource.MustParse("10000"), corev1.ResourceMemory: resource.MustParse("2Gi")},
								Requests: corev1.ResourceList{corev1.ResourceCPU: resource.MustParse("1")},
							},
						},
					},
				}},
			))
			pod := test.UnschedulablePod()
			ExpectProvisioned(ctx, env.Client, cluster, cloudProvider, prov, pod)
			node := ExpectScheduled(ctx, env.Client, pod)
			allocatable := instanceTypeMap[node.Labels[corev1.LabelInstanceTypeStable]].Capacity
			Expect(*allocatable.Cpu()).To(Equal(resource.MustParse("4")))
			Expect(*allocatable.Memory()).To(Equal(resource.MustParse("4Gi")))
		})
<<<<<<< HEAD
		It("should schedule based on the max resource requests of containers and initContainers with sidecar containers when initcontainer comes first", func() {
			if env.Version.Minor() < 29 {
				Skip("Native Sidecar containers is only on by default starting in K8s version >= 1.29.x")
			}

			ExpectApplied(ctx, env.Client, test.NodePool())

			// Add three instance types, one that's what we want, one that's slightly smaller, one that's slightly bigger.
			// If we miscalculate resources, we'll schedule to the smaller instance type rather than the larger one
			cloudProvider.InstanceTypes = AddInstanceResources(cloudProvider.InstanceTypes, corev1.ResourceList{
				corev1.ResourceCPU:    resource.MustParse(fmt.Sprintf("%d", 10)),
				corev1.ResourceMemory: resource.MustParse(fmt.Sprintf("%dGi", 4)),
			})
			cloudProvider.InstanceTypes = AddInstanceResources(cloudProvider.InstanceTypes, corev1.ResourceList{
				corev1.ResourceCPU:    resource.MustParse(fmt.Sprintf("%d", 11)),
				corev1.ResourceMemory: resource.MustParse(fmt.Sprintf("%dGi", 5)),
			})
			cloudProvider.InstanceTypes = AddInstanceResources(cloudProvider.InstanceTypes, corev1.ResourceList{
				corev1.ResourceCPU:    resource.MustParse(fmt.Sprintf("%d", 12)),
				corev1.ResourceMemory: resource.MustParse(fmt.Sprintf("%dGi", 6)),
			})

			pod := test.UnschedulablePod(test.PodOptions{
				ResourceRequirements: corev1.ResourceRequirements{
					Limits:   corev1.ResourceList{corev1.ResourceCPU: resource.MustParse("6"), corev1.ResourceMemory: resource.MustParse("2Gi")},
					Requests: corev1.ResourceList{corev1.ResourceCPU: resource.MustParse("6"), corev1.ResourceMemory: resource.MustParse("2Gi")},
				},
				InitContainers: []corev1.Container{
					{
						Resources: corev1.ResourceRequirements{
							Limits:   corev1.ResourceList{corev1.ResourceCPU: resource.MustParse("10"), corev1.ResourceMemory: resource.MustParse("4Gi")},
							Requests: corev1.ResourceList{corev1.ResourceCPU: resource.MustParse("10"), corev1.ResourceMemory: resource.MustParse("4Gi")},
						},
					},
					{
						RestartPolicy: lo.ToPtr(corev1.ContainerRestartPolicyAlways),
						Resources: corev1.ResourceRequirements{
							Limits:   corev1.ResourceList{corev1.ResourceCPU: resource.MustParse("4.9"), corev1.ResourceMemory: resource.MustParse("2.9Gi")},
							Requests: corev1.ResourceList{corev1.ResourceCPU: resource.MustParse("4.9"), corev1.ResourceMemory: resource.MustParse("2.9Gi")},
						},
					},
				},
			})

			ExpectProvisioned(ctx, env.Client, cluster, cloudProvider, prov, pod)
			node := ExpectScheduled(ctx, env.Client, pod)
			ExpectResources(corev1.ResourceList{
				corev1.ResourceCPU:    resource.MustParse("11"),
				corev1.ResourceMemory: resource.MustParse("5Gi"),
			}, node.Status.Capacity)
		})
		It("should schedule based on the max resource requests of containers and initContainers with sidecar containers when sidecar container comes first and init container resources are smaller than container resources", func() {
			if env.Version.Minor() < 29 {
				Skip("Native Sidecar containers is only on by default starting in K8s version >= 1.29.x")
			}

			ExpectApplied(ctx, env.Client, test.NodePool())

			// Add three instance types, one that's what we want, one that's slightly smaller, one that's slightly bigger.
			// If we miscalculate resources, we'll schedule to the smaller instance type rather than the larger one
			cloudProvider.InstanceTypes = AddInstanceResources(cloudProvider.InstanceTypes, corev1.ResourceList{
				corev1.ResourceCPU:    resource.MustParse(fmt.Sprintf("%d", 10)),
				corev1.ResourceMemory: resource.MustParse(fmt.Sprintf("%dGi", 4)),
			})
			cloudProvider.InstanceTypes = AddInstanceResources(cloudProvider.InstanceTypes, corev1.ResourceList{
				corev1.ResourceCPU:    resource.MustParse(fmt.Sprintf("%d", 11)),
				corev1.ResourceMemory: resource.MustParse(fmt.Sprintf("%dGi", 5)),
			})
			cloudProvider.InstanceTypes = AddInstanceResources(cloudProvider.InstanceTypes, corev1.ResourceList{
				corev1.ResourceCPU:    resource.MustParse(fmt.Sprintf("%d", 12)),
				corev1.ResourceMemory: resource.MustParse(fmt.Sprintf("%dGi", 6)),
			})

			pod := test.UnschedulablePod(test.PodOptions{
				ResourceRequirements: corev1.ResourceRequirements{
					Limits:   corev1.ResourceList{corev1.ResourceCPU: resource.MustParse("6"), corev1.ResourceMemory: resource.MustParse("2Gi")},
					Requests: corev1.ResourceList{corev1.ResourceCPU: resource.MustParse("6"), corev1.ResourceMemory: resource.MustParse("2Gi")},
				},
				InitContainers: []corev1.Container{
					{
						RestartPolicy: lo.ToPtr(corev1.ContainerRestartPolicyAlways),
						Resources: corev1.ResourceRequirements{
							Limits:   corev1.ResourceList{corev1.ResourceCPU: resource.MustParse("4.9"), corev1.ResourceMemory: resource.MustParse("2.9Gi")},
							Requests: corev1.ResourceList{corev1.ResourceCPU: resource.MustParse("4.9"), corev1.ResourceMemory: resource.MustParse("2.9Gi")},
						},
					},
					{
						Resources: corev1.ResourceRequirements{
							Limits:   corev1.ResourceList{corev1.ResourceCPU: resource.MustParse("5"), corev1.ResourceMemory: resource.MustParse("1Gi")},
							Requests: corev1.ResourceList{corev1.ResourceCPU: resource.MustParse("5"), corev1.ResourceMemory: resource.MustParse("1Gi")},
						},
					},
				},
			})

			ExpectProvisioned(ctx, env.Client, cluster, cloudProvider, prov, pod)
			node := ExpectScheduled(ctx, env.Client, pod)
			ExpectResources(corev1.ResourceList{
				corev1.ResourceCPU:    resource.MustParse("11"),
				corev1.ResourceMemory: resource.MustParse("5Gi"),
			}, node.Status.Capacity)
		})
		It("should schedule based on the max resource requests of containers and initContainers with sidecar containers when sidecar container comes first and init container resources are bigger than container resources", func() {
			if env.Version.Minor() < 29 {
				Skip("Native Sidecar containers is only on by default starting in K8s version >= 1.29.x")
			}

			ExpectApplied(ctx, env.Client, test.NodePool())

			// Add three instance types, one that's what we want, one that's slightly smaller, one that's slightly bigger.
			// If we miscalculate resources, we'll schedule to the smaller instance type rather than the larger one
			cloudProvider.InstanceTypes = AddInstanceResources(cloudProvider.InstanceTypes, corev1.ResourceList{
				corev1.ResourceCPU:    resource.MustParse(fmt.Sprintf("%d", 10)),
				corev1.ResourceMemory: resource.MustParse(fmt.Sprintf("%dGi", 4)),
			})
			cloudProvider.InstanceTypes = AddInstanceResources(cloudProvider.InstanceTypes, corev1.ResourceList{
				corev1.ResourceCPU:    resource.MustParse(fmt.Sprintf("%d", 11)),
				corev1.ResourceMemory: resource.MustParse(fmt.Sprintf("%dGi", 5)),
			})
			cloudProvider.InstanceTypes = AddInstanceResources(cloudProvider.InstanceTypes, corev1.ResourceList{
				corev1.ResourceCPU:    resource.MustParse(fmt.Sprintf("%d", 12)),
				corev1.ResourceMemory: resource.MustParse(fmt.Sprintf("%dGi", 6)),
			})

			pod := test.UnschedulablePod(test.PodOptions{
				ResourceRequirements: corev1.ResourceRequirements{
					Limits:   corev1.ResourceList{corev1.ResourceCPU: resource.MustParse("5"), corev1.ResourceMemory: resource.MustParse("1Gi")},
					Requests: corev1.ResourceList{corev1.ResourceCPU: resource.MustParse("5"), corev1.ResourceMemory: resource.MustParse("1Gi")},
				},
				InitContainers: []corev1.Container{
					{
						RestartPolicy: lo.ToPtr(corev1.ContainerRestartPolicyAlways),
						Resources: corev1.ResourceRequirements{
							Limits:   corev1.ResourceList{corev1.ResourceCPU: resource.MustParse("4.9"), corev1.ResourceMemory: resource.MustParse("2.9Gi")},
							Requests: corev1.ResourceList{corev1.ResourceCPU: resource.MustParse("4.9"), corev1.ResourceMemory: resource.MustParse("2.9Gi")},
						},
					},
					{
						Resources: corev1.ResourceRequirements{
							Limits:   corev1.ResourceList{corev1.ResourceCPU: resource.MustParse("6"), corev1.ResourceMemory: resource.MustParse("2Gi")},
							Requests: corev1.ResourceList{corev1.ResourceCPU: resource.MustParse("6"), corev1.ResourceMemory: resource.MustParse("2Gi")},
						},
					},
				},
			})

			ExpectProvisioned(ctx, env.Client, cluster, cloudProvider, prov, pod)
			node := ExpectScheduled(ctx, env.Client, pod)
			ExpectResources(corev1.ResourceList{
				corev1.ResourceCPU:    resource.MustParse("11"),
				corev1.ResourceMemory: resource.MustParse("5Gi"),
			}, node.Status.Capacity)
		})
=======
>>>>>>> 715c4469
		It("should not schedule if combined max resources are too large for any node", func() {
			ExpectApplied(ctx, env.Client, test.NodePool(), test.DaemonSet(
				test.DaemonSetOptions{PodOptions: test.PodOptions{
					ResourceRequirements: corev1.ResourceRequirements{
						Limits:   corev1.ResourceList{corev1.ResourceCPU: resource.MustParse("10000"), corev1.ResourceMemory: resource.MustParse("1Gi")},
						Requests: corev1.ResourceList{corev1.ResourceCPU: resource.MustParse("1")},
					},
					InitContainers: []corev1.Container{
						{
							Resources: corev1.ResourceRequirements{
								Limits:   corev1.ResourceList{corev1.ResourceCPU: resource.MustParse("10000"), corev1.ResourceMemory: resource.MustParse("10000Gi")},
								Requests: corev1.ResourceList{corev1.ResourceCPU: resource.MustParse("1")},
							},
						},
					},
				}},
			))
			pod := test.UnschedulablePod()
			ExpectProvisioned(ctx, env.Client, cluster, cloudProvider, prov, pod)
			ExpectNotScheduled(ctx, env.Client, pod)
		})
		It("should not schedule if initContainer resources are too large", func() {
			ExpectApplied(ctx, env.Client, test.NodePool(), test.DaemonSet(
				test.DaemonSetOptions{PodOptions: test.PodOptions{
					InitContainers: []corev1.Container{
						{
							Resources: corev1.ResourceRequirements{
								Requests: corev1.ResourceList{corev1.ResourceCPU: resource.MustParse("10000"), corev1.ResourceMemory: resource.MustParse("10000Gi")},
							},
						},
					},
				}},
			))
			pod := test.UnschedulablePod()
			ExpectProvisioned(ctx, env.Client, cluster, cloudProvider, prov, pod)
			ExpectNotScheduled(ctx, env.Client, pod)
		})
		It("should be able to schedule pods if resource requests and limits are not defined", func() {
			ExpectApplied(ctx, env.Client, test.NodePool(), test.DaemonSet(
				test.DaemonSetOptions{PodOptions: test.PodOptions{}},
			))
			pod := test.UnschedulablePod()
			ExpectProvisioned(ctx, env.Client, cluster, cloudProvider, prov, pod)
			ExpectScheduled(ctx, env.Client, pod)
		})
		It("should ignore daemonsets without matching tolerations", func() {
			ExpectApplied(ctx, env.Client,
				test.NodePool(v1.NodePool{
					Spec: v1.NodePoolSpec{
						Template: v1.NodeClaimTemplate{
							Spec: v1.NodeClaimSpec{
								Taints: []corev1.Taint{{Key: "foo", Value: "bar", Effect: corev1.TaintEffectNoSchedule}},
							},
						},
					},
				}),
				test.DaemonSet(
					test.DaemonSetOptions{PodOptions: test.PodOptions{
						ResourceRequirements: corev1.ResourceRequirements{Requests: corev1.ResourceList{corev1.ResourceCPU: resource.MustParse("1"), corev1.ResourceMemory: resource.MustParse("1Gi")}},
					}},
				))
			pod := test.UnschedulablePod(
				test.PodOptions{
					Tolerations:          []corev1.Toleration{{Operator: corev1.TolerationOperator(corev1.NodeSelectorOpExists)}},
					ResourceRequirements: corev1.ResourceRequirements{Requests: corev1.ResourceList{corev1.ResourceCPU: resource.MustParse("1"), corev1.ResourceMemory: resource.MustParse("1Gi")}},
				},
			)
			ExpectProvisioned(ctx, env.Client, cluster, cloudProvider, prov, pod)
			node := ExpectScheduled(ctx, env.Client, pod)
			allocatable := instanceTypeMap[node.Labels[corev1.LabelInstanceTypeStable]].Capacity
			Expect(*allocatable.Cpu()).To(Equal(resource.MustParse("2")))
			Expect(*allocatable.Memory()).To(Equal(resource.MustParse("2Gi")))
		})
		It("should ignore daemonsets with an invalid selector", func() {
			ExpectApplied(ctx, env.Client, test.NodePool(), test.DaemonSet(
				test.DaemonSetOptions{PodOptions: test.PodOptions{
					NodeSelector:         map[string]string{"node": "invalid"},
					ResourceRequirements: corev1.ResourceRequirements{Requests: corev1.ResourceList{corev1.ResourceCPU: resource.MustParse("1"), corev1.ResourceMemory: resource.MustParse("1Gi")}},
				}},
			))
			pod := test.UnschedulablePod(
				test.PodOptions{
					ResourceRequirements: corev1.ResourceRequirements{Requests: corev1.ResourceList{corev1.ResourceCPU: resource.MustParse("1"), corev1.ResourceMemory: resource.MustParse("1Gi")}},
				},
			)
			ExpectProvisioned(ctx, env.Client, cluster, cloudProvider, prov, pod)
			node := ExpectScheduled(ctx, env.Client, pod)
			allocatable := instanceTypeMap[node.Labels[corev1.LabelInstanceTypeStable]].Capacity
			Expect(*allocatable.Cpu()).To(Equal(resource.MustParse("2")))
			Expect(*allocatable.Memory()).To(Equal(resource.MustParse("2Gi")))
		})
		It("should account daemonsets with NotIn operator and unspecified key", func() {
			ExpectApplied(ctx, env.Client, test.NodePool(), test.DaemonSet(
				test.DaemonSetOptions{PodOptions: test.PodOptions{
					NodeRequirements:     []corev1.NodeSelectorRequirement{{Key: "foo", Operator: corev1.NodeSelectorOpNotIn, Values: []string{"bar"}}},
					ResourceRequirements: corev1.ResourceRequirements{Requests: corev1.ResourceList{corev1.ResourceCPU: resource.MustParse("1"), corev1.ResourceMemory: resource.MustParse("1Gi")}},
				}},
			))
			pod := test.UnschedulablePod(
				test.PodOptions{
					NodeRequirements:     []corev1.NodeSelectorRequirement{{Key: corev1.LabelTopologyZone, Operator: corev1.NodeSelectorOpIn, Values: []string{"test-zone-2"}}},
					ResourceRequirements: corev1.ResourceRequirements{Requests: corev1.ResourceList{corev1.ResourceCPU: resource.MustParse("1"), corev1.ResourceMemory: resource.MustParse("1Gi")}},
				},
			)
			ExpectProvisioned(ctx, env.Client, cluster, cloudProvider, prov, pod)
			node := ExpectScheduled(ctx, env.Client, pod)
			allocatable := instanceTypeMap[node.Labels[corev1.LabelInstanceTypeStable]].Capacity
			Expect(*allocatable.Cpu()).To(Equal(resource.MustParse("4")))
			Expect(*allocatable.Memory()).To(Equal(resource.MustParse("4Gi")))
		})
		It("should account for daemonset spec affinity", func() {
			nodePool := test.NodePool(v1.NodePool{
				Spec: v1.NodePoolSpec{
					Template: v1.NodeClaimTemplate{
						ObjectMeta: v1.ObjectMeta{
							Labels: map[string]string{
								"foo": "voo",
							},
						},
					},
					Limits: v1.Limits(corev1.ResourceList{
						corev1.ResourceCPU: resource.MustParse("2"),
					}),
				},
			})
			nodePoolDaemonset := test.NodePool(v1.NodePool{
				Spec: v1.NodePoolSpec{
					Template: v1.NodeClaimTemplate{
						ObjectMeta: v1.ObjectMeta{
							Labels: map[string]string{
								"foo": "bar",
							},
						},
					},
				},
			})
			// Create a daemonset with large resource requests
			daemonset := test.DaemonSet(
				test.DaemonSetOptions{PodOptions: test.PodOptions{
					NodeRequirements: []corev1.NodeSelectorRequirement{
						{
							Key:      "foo",
							Operator: corev1.NodeSelectorOpIn,
							Values:   []string{"bar"},
						},
					},
					ResourceRequirements: corev1.ResourceRequirements{Requests: corev1.ResourceList{corev1.ResourceCPU: resource.MustParse("4"), corev1.ResourceMemory: resource.MustParse("4Gi")}},
				}},
			)
			ExpectApplied(ctx, env.Client, nodePoolDaemonset, daemonset)
			// Create the actual daemonSet pod with lower resource requests and expect to use the pod
			daemonsetPod := test.UnschedulablePod(
				test.PodOptions{
					ObjectMeta: metav1.ObjectMeta{
						OwnerReferences: []metav1.OwnerReference{
							{
								APIVersion:         "apps/corev1",
								Kind:               "DaemonSet",
								Name:               daemonset.Name,
								UID:                daemonset.UID,
								Controller:         lo.ToPtr(true),
								BlockOwnerDeletion: lo.ToPtr(true),
							},
						},
					},
					NodeRequirements: []corev1.NodeSelectorRequirement{
						{
							Key:      metav1.ObjectNameField,
							Operator: corev1.NodeSelectorOpIn,
							Values:   []string{"node-name"},
						},
					},
					ResourceRequirements: corev1.ResourceRequirements{Requests: corev1.ResourceList{corev1.ResourceCPU: resource.MustParse("4"), corev1.ResourceMemory: resource.MustParse("4Gi")}},
				})
			ExpectApplied(ctx, env.Client, daemonsetPod)
			ExpectProvisioned(ctx, env.Client, cluster, cloudProvider, prov, daemonsetPod)
			ExpectReconcileSucceeded(ctx, daemonsetController, client.ObjectKeyFromObject(daemonset))

			// Deploy pod
			pod := test.UnschedulablePod(test.PodOptions{
				ResourceRequirements: corev1.ResourceRequirements{Requests: corev1.ResourceList{corev1.ResourceCPU: resource.MustParse("1"), corev1.ResourceMemory: resource.MustParse("1Gi")}},
				NodeSelector: map[string]string{
					"foo": "voo",
				},
			})
			ExpectApplied(ctx, env.Client, nodePool, pod)
			ExpectProvisioned(ctx, env.Client, cluster, cloudProvider, prov, pod)
			ExpectScheduled(ctx, env.Client, pod)
		})
	})
	Context("Annotations", func() {
		It("should annotate nodes", func() {
			nodePool := test.NodePool(v1.NodePool{
				Spec: v1.NodePoolSpec{
					Template: v1.NodeClaimTemplate{
						ObjectMeta: v1.ObjectMeta{
							Annotations: map[string]string{v1.DoNotDisruptAnnotationKey: "true"},
						},
					},
				},
			})
			ExpectApplied(ctx, env.Client, nodePool)
			pod := test.UnschedulablePod()
			ExpectProvisioned(ctx, env.Client, cluster, cloudProvider, prov, pod)
			node := ExpectScheduled(ctx, env.Client, pod)
			Expect(node.Annotations).To(HaveKeyWithValue(v1.DoNotDisruptAnnotationKey, "true"))
		})
	})
	Context("Labels", func() {
		It("should label nodes", func() {
			nodePool := test.NodePool(v1.NodePool{
				Spec: v1.NodePoolSpec{
					Template: v1.NodeClaimTemplate{
						ObjectMeta: v1.ObjectMeta{
							Labels: map[string]string{"test-key-1": "test-value-1"},
						},
						Spec: v1.NodeClaimSpec{
							Requirements: []v1.NodeSelectorRequirementWithMinValues{
								{NodeSelectorRequirement: corev1.NodeSelectorRequirement{Key: "test-key-2", Operator: corev1.NodeSelectorOpIn, Values: []string{"test-value-2"}}},
								{NodeSelectorRequirement: corev1.NodeSelectorRequirement{Key: "test-key-3", Operator: corev1.NodeSelectorOpNotIn, Values: []string{"test-value-3"}}},
								{NodeSelectorRequirement: corev1.NodeSelectorRequirement{Key: "test-key-4", Operator: corev1.NodeSelectorOpLt, Values: []string{"4"}}},
								{NodeSelectorRequirement: corev1.NodeSelectorRequirement{Key: "test-key-5", Operator: corev1.NodeSelectorOpGt, Values: []string{"5"}}},
								{NodeSelectorRequirement: corev1.NodeSelectorRequirement{Key: "test-key-6", Operator: corev1.NodeSelectorOpExists}},
								{NodeSelectorRequirement: corev1.NodeSelectorRequirement{Key: "test-key-7", Operator: corev1.NodeSelectorOpDoesNotExist}},
							},
						},
					},
				},
			})
			ExpectApplied(ctx, env.Client, nodePool)
			pod := test.UnschedulablePod()
			ExpectProvisioned(ctx, env.Client, cluster, cloudProvider, prov, pod)
			node := ExpectScheduled(ctx, env.Client, pod)
			Expect(node.Labels).To(HaveKeyWithValue(v1.NodePoolLabelKey, nodePool.Name))
			Expect(node.Labels).To(HaveKeyWithValue("test-key-1", "test-value-1"))
			Expect(node.Labels).To(HaveKeyWithValue("test-key-2", "test-value-2"))
			Expect(node.Labels).To(And(HaveKey("test-key-3"), Not(HaveValue(Equal("test-value-3")))))
			Expect(node.Labels).To(And(HaveKey("test-key-4"), Not(HaveValue(Equal("test-value-4")))))
			Expect(node.Labels).To(And(HaveKey("test-key-5"), Not(HaveValue(Equal("test-value-5")))))
			Expect(node.Labels).To(HaveKey("test-key-6"))
			Expect(node.Labels).ToNot(HaveKey("test-key-7"))
		})
		It("should label nodes with labels in the LabelDomainExceptions list", func() {
			for domain := range v1.LabelDomainExceptions {
				nodePool := test.NodePool(v1.NodePool{
					Spec: v1.NodePoolSpec{
						Template: v1.NodeClaimTemplate{
							ObjectMeta: v1.ObjectMeta{
								Labels: map[string]string{domain + "/test": "test-value"},
							},
						},
					},
				})
				ExpectApplied(ctx, env.Client, nodePool)
				pod := test.UnschedulablePod(
					test.PodOptions{
						NodeRequirements: []corev1.NodeSelectorRequirement{{Key: domain + "/test", Operator: corev1.NodeSelectorOpIn, Values: []string{"test-value"}}},
					},
				)
				ExpectProvisioned(ctx, env.Client, cluster, cloudProvider, prov, pod)
				node := ExpectScheduled(ctx, env.Client, pod)
				Expect(node.Labels).To(HaveKeyWithValue(domain+"/test", "test-value"))
			}
		})
		It("should label nodes with labels in the subdomain from LabelDomainExceptions list", func() {
			for domain := range v1.LabelDomainExceptions {
				nodePool := test.NodePool(v1.NodePool{
					Spec: v1.NodePoolSpec{
						Template: v1.NodeClaimTemplate{
							ObjectMeta: v1.ObjectMeta{
								Labels: map[string]string{"subdomain." + domain + "/test": "test-value"},
							},
						},
					},
				})
				ExpectApplied(ctx, env.Client, nodePool)
				pod := test.UnschedulablePod(
					test.PodOptions{
						NodeRequirements: []corev1.NodeSelectorRequirement{{Key: "subdomain." + domain + "/test", Operator: corev1.NodeSelectorOpIn, Values: []string{"test-value"}}},
					},
				)
				ExpectProvisioned(ctx, env.Client, cluster, cloudProvider, prov, pod)
				node := ExpectScheduled(ctx, env.Client, pod)
				Expect(node.Labels).To(HaveKeyWithValue("subdomain."+domain+"/test", "test-value"))
			}
		})
	})
	Context("Taints", func() {
		It("should schedule pods that tolerate taints", func() {
			nodePool := test.NodePool(v1.NodePool{
				Spec: v1.NodePoolSpec{
					Template: v1.NodeClaimTemplate{
						Spec: v1.NodeClaimSpec{
							Taints: []corev1.Taint{{Key: "nvidia.com/gpu", Value: "true", Effect: corev1.TaintEffectNoSchedule}},
						},
					},
				},
			})
			ExpectApplied(ctx, env.Client, nodePool)
			pods := []*corev1.Pod{
				test.UnschedulablePod(
					test.PodOptions{Tolerations: []corev1.Toleration{
						{
							Key:      "nvidia.com/gpu",
							Operator: corev1.TolerationOpEqual,
							Value:    "true",
							Effect:   corev1.TaintEffectNoSchedule,
						},
					}}),
				test.UnschedulablePod(
					test.PodOptions{Tolerations: []corev1.Toleration{
						{
							Key:      "nvidia.com/gpu",
							Operator: corev1.TolerationOpExists,
							Effect:   corev1.TaintEffectNoSchedule,
						},
					}}),
				test.UnschedulablePod(
					test.PodOptions{Tolerations: []corev1.Toleration{
						{
							Key:      "nvidia.com/gpu",
							Operator: corev1.TolerationOpExists,
						},
					}}),
				test.UnschedulablePod(
					test.PodOptions{Tolerations: []corev1.Toleration{
						{
							Operator: corev1.TolerationOpExists,
						},
					}}),
			}
			ExpectProvisioned(ctx, env.Client, cluster, cloudProvider, prov, pods...)
			for _, pod := range pods {
				ExpectScheduled(ctx, env.Client, pod)
			}
		})
	})
	Context("NodeClaim Creation", func() {
		It("should create a nodeclaim request with expected requirements", func() {
			nodePool := test.NodePool()
			ExpectApplied(ctx, env.Client, nodePool)
			pod := test.UnschedulablePod()
			ExpectProvisioned(ctx, env.Client, cluster, cloudProvider, prov, pod)

			Expect(cloudProvider.CreateCalls).To(HaveLen(1))
			ExpectNodeClaimRequirements(cloudProvider.CreateCalls[0],
				corev1.NodeSelectorRequirement{
					Key:      corev1.LabelInstanceTypeStable,
					Operator: corev1.NodeSelectorOpIn,
					Values:   lo.Keys(instanceTypeMap),
				},
				corev1.NodeSelectorRequirement{
					Key:      v1.NodePoolLabelKey,
					Operator: corev1.NodeSelectorOpIn,
					Values:   []string{nodePool.Name},
				},
			)
			ExpectScheduled(ctx, env.Client, pod)
		})
		It("should create a nodeclaim request with additional expected requirements", func() {
			nodePool := test.NodePool(v1.NodePool{
				Spec: v1.NodePoolSpec{
					Template: v1.NodeClaimTemplate{
						Spec: v1.NodeClaimSpec{
							Requirements: []v1.NodeSelectorRequirementWithMinValues{
								{
									NodeSelectorRequirement: corev1.NodeSelectorRequirement{
										Key:      "custom-requirement-key",
										Operator: corev1.NodeSelectorOpIn,
										Values:   []string{"value"},
									},
								},
								{
									NodeSelectorRequirement: corev1.NodeSelectorRequirement{
										Key:      "custom-requirement-key2",
										Operator: corev1.NodeSelectorOpIn,
										Values:   []string{"value"},
									},
								},
							},
						},
					},
				},
			})
			ExpectApplied(ctx, env.Client, nodePool)
			pod := test.UnschedulablePod()
			ExpectProvisioned(ctx, env.Client, cluster, cloudProvider, prov, pod)

			Expect(cloudProvider.CreateCalls).To(HaveLen(1))
			ExpectNodeClaimRequirements(cloudProvider.CreateCalls[0],
				corev1.NodeSelectorRequirement{
					Key:      corev1.LabelInstanceTypeStable,
					Operator: corev1.NodeSelectorOpIn,
					Values:   lo.Keys(instanceTypeMap),
				},
				corev1.NodeSelectorRequirement{
					Key:      v1.NodePoolLabelKey,
					Operator: corev1.NodeSelectorOpIn,
					Values:   []string{nodePool.Name},
				},
				corev1.NodeSelectorRequirement{
					Key:      "custom-requirement-key",
					Operator: corev1.NodeSelectorOpIn,
					Values:   []string{"value"},
				},
				corev1.NodeSelectorRequirement{
					Key:      "custom-requirement-key2",
					Operator: corev1.NodeSelectorOpIn,
					Values:   []string{"value"},
				},
			)
			ExpectScheduled(ctx, env.Client, pod)
		})
		It("should create a nodeclaim request restricting instance types on architecture", func() {
			nodePool := test.NodePool(v1.NodePool{
				Spec: v1.NodePoolSpec{
					Template: v1.NodeClaimTemplate{
						Spec: v1.NodeClaimSpec{
							Requirements: []v1.NodeSelectorRequirementWithMinValues{
								{
									NodeSelectorRequirement: corev1.NodeSelectorRequirement{
										Key:      corev1.LabelArchStable,
										Operator: corev1.NodeSelectorOpIn,
										Values:   []string{"arm64"},
									},
								},
							},
						},
					},
				},
			})
			ExpectApplied(ctx, env.Client, nodePool)
			pod := test.UnschedulablePod()
			ExpectProvisioned(ctx, env.Client, cluster, cloudProvider, prov, pod)

			Expect(cloudProvider.CreateCalls).To(HaveLen(1))

			// Expect a more restricted set of instance types
			ExpectNodeClaimRequirements(cloudProvider.CreateCalls[0],
				corev1.NodeSelectorRequirement{
					Key:      corev1.LabelArchStable,
					Operator: corev1.NodeSelectorOpIn,
					Values:   []string{"arm64"},
				},
				corev1.NodeSelectorRequirement{
					Key:      corev1.LabelInstanceTypeStable,
					Operator: corev1.NodeSelectorOpIn,
					Values:   []string{"arm-instance-type"},
				},
			)
			ExpectScheduled(ctx, env.Client, pod)
		})
		It("should create a nodeclaim request restricting instance types on operating system", func() {
			nodePool := test.NodePool(v1.NodePool{
				Spec: v1.NodePoolSpec{
					Template: v1.NodeClaimTemplate{
						Spec: v1.NodeClaimSpec{
							Requirements: []v1.NodeSelectorRequirementWithMinValues{
								{
									NodeSelectorRequirement: corev1.NodeSelectorRequirement{
										Key:      corev1.LabelOSStable,
										Operator: corev1.NodeSelectorOpIn,
										Values:   []string{"ios"},
									},
								},
							},
						},
					},
				},
			})
			ExpectApplied(ctx, env.Client, nodePool)
			pod := test.UnschedulablePod()
			ExpectProvisioned(ctx, env.Client, cluster, cloudProvider, prov, pod)

			Expect(cloudProvider.CreateCalls).To(HaveLen(1))

			// Expect a more restricted set of instance types
			ExpectNodeClaimRequirements(cloudProvider.CreateCalls[0],
				corev1.NodeSelectorRequirement{
					Key:      corev1.LabelOSStable,
					Operator: corev1.NodeSelectorOpIn,
					Values:   []string{"ios"},
				},
				corev1.NodeSelectorRequirement{
					Key:      corev1.LabelInstanceTypeStable,
					Operator: corev1.NodeSelectorOpIn,
					Values:   []string{"arm-instance-type"},
				},
			)
			ExpectScheduled(ctx, env.Client, pod)
		})
		It("should create a nodeclaim request restricting instance types based on pod resource requests", func() {
			nodePool := test.NodePool()
			ExpectApplied(ctx, env.Client, nodePool)
			pod := test.UnschedulablePod(test.PodOptions{
				ResourceRequirements: corev1.ResourceRequirements{
					Requests: corev1.ResourceList{
						fake.ResourceGPUVendorA: resource.MustParse("1"),
					},
					Limits: corev1.ResourceList{
						fake.ResourceGPUVendorA: resource.MustParse("1"),
					},
				},
			})
			ExpectProvisioned(ctx, env.Client, cluster, cloudProvider, prov, pod)

			Expect(cloudProvider.CreateCalls).To(HaveLen(1))

			// Expect a more restricted set of instance types
			ExpectNodeClaimRequirements(cloudProvider.CreateCalls[0],
				corev1.NodeSelectorRequirement{
					Key:      corev1.LabelInstanceTypeStable,
					Operator: corev1.NodeSelectorOpIn,
					Values:   []string{"gpu-vendor-instance-type"},
				},
			)
			ExpectScheduled(ctx, env.Client, pod)
		})
		It("should create a nodeclaim request with the correct owner reference", func() {
			nodePool := test.NodePool()
			ExpectApplied(ctx, env.Client, nodePool)
			pod := test.UnschedulablePod()
			ExpectProvisioned(ctx, env.Client, cluster, cloudProvider, prov, pod)

			Expect(cloudProvider.CreateCalls).To(HaveLen(1))
			Expect(cloudProvider.CreateCalls[0].OwnerReferences).To(ContainElement(
				metav1.OwnerReference{
					APIVersion:         "karpenter.sh/v1",
					Kind:               "NodePool",
					Name:               nodePool.Name,
					UID:                nodePool.UID,
					BlockOwnerDeletion: lo.ToPtr(true),
				},
			))
			ExpectScheduled(ctx, env.Client, pod)
		})
		It("should create a nodeclaim request propagating the nodeClass reference", func() {
			nodePool := test.NodePool(v1.NodePool{
				Spec: v1.NodePoolSpec{
					Template: v1.NodeClaimTemplate{
						Spec: v1.NodeClaimSpec{
							NodeClassRef: &v1.NodeClassReference{
								Group: "cloudprovider.karpenter.sh",
								Kind:  "CloudProvider",
								Name:  "default",
							},
						},
					},
				},
			})
			ExpectApplied(ctx, env.Client, nodePool)
			pod := test.UnschedulablePod()
			ExpectProvisioned(ctx, env.Client, cluster, cloudProvider, prov, pod)

			Expect(cloudProvider.CreateCalls).To(HaveLen(1))
			Expect(cloudProvider.CreateCalls[0].Spec.NodeClassRef).To(Equal(
				&v1.NodeClassReference{
					Group: "cloudprovider.karpenter.sh",
					Kind:  "CloudProvider",
					Name:  "default",
				},
			))
			ExpectScheduled(ctx, env.Client, pod)
		})
		It("should create a nodeclaim with resource requests", func() {
			ExpectApplied(ctx, env.Client, test.NodePool())
			pod := test.UnschedulablePod(
				test.PodOptions{
					ResourceRequirements: corev1.ResourceRequirements{
						Requests: corev1.ResourceList{
							corev1.ResourceCPU:      resource.MustParse("1"),
							corev1.ResourceMemory:   resource.MustParse("1Mi"),
							fake.ResourceGPUVendorA: resource.MustParse("1"),
						},
						Limits: corev1.ResourceList{
							fake.ResourceGPUVendorA: resource.MustParse("1"),
						},
					},
				})
			ExpectProvisioned(ctx, env.Client, cluster, cloudProvider, prov, pod)
			Expect(cloudProvider.CreateCalls).To(HaveLen(1))
			Expect(cloudProvider.CreateCalls[0].Spec.Resources.Requests).To(HaveLen(4))
			ExpectNodeClaimRequests(cloudProvider.CreateCalls[0], corev1.ResourceList{
				corev1.ResourceCPU:      resource.MustParse("1"),
				corev1.ResourceMemory:   resource.MustParse("1Mi"),
				fake.ResourceGPUVendorA: resource.MustParse("1"),
				corev1.ResourcePods:     resource.MustParse("1"),
			})
			ExpectScheduled(ctx, env.Client, pod)
		})
		It("should create a nodeclaim with resource requests with daemon overhead", func() {
			ExpectApplied(ctx, env.Client, test.NodePool(), test.DaemonSet(
				test.DaemonSetOptions{PodOptions: test.PodOptions{
					ResourceRequirements: corev1.ResourceRequirements{Requests: corev1.ResourceList{corev1.ResourceCPU: resource.MustParse("1"), corev1.ResourceMemory: resource.MustParse("1Mi")}},
				}},
			))
			pod := test.UnschedulablePod(
				test.PodOptions{
					ResourceRequirements: corev1.ResourceRequirements{Requests: corev1.ResourceList{corev1.ResourceCPU: resource.MustParse("1"), corev1.ResourceMemory: resource.MustParse("1Mi")}},
				},
			)
			ExpectProvisioned(ctx, env.Client, cluster, cloudProvider, prov, pod)
			Expect(cloudProvider.CreateCalls).To(HaveLen(1))
			ExpectNodeClaimRequests(cloudProvider.CreateCalls[0], corev1.ResourceList{
				corev1.ResourceCPU:    resource.MustParse("2"),
				corev1.ResourceMemory: resource.MustParse("2Mi"),
				corev1.ResourcePods:   resource.MustParse("2"),
			})
			ExpectScheduled(ctx, env.Client, pod)
		})
	})
	Context("Volume Topology Requirements", func() {
		var storageClass *storagev1.StorageClass
		BeforeEach(func() {
			storageClass = test.StorageClass(test.StorageClassOptions{Zones: []string{"test-zone-2", "test-zone-3"}})
		})
		It("should not schedule if invalid pvc", func() {
			ExpectApplied(ctx, env.Client, test.NodePool())
			pod := test.UnschedulablePod(test.PodOptions{
				PersistentVolumeClaims: []string{"invalid"},
			})
			ExpectProvisioned(ctx, env.Client, cluster, cloudProvider, prov, pod)
			ExpectNotScheduled(ctx, env.Client, pod)
		})
		It("should schedule with an empty storage class if the pvc is bound", func() {
			storageClass := ""
			volumeName := "test-volume"
			persistentVolumeClaim := test.PersistentVolumeClaim(test.PersistentVolumeClaimOptions{
				StorageClassName: &storageClass,
				VolumeName:       volumeName,
			})
			persistentVolume := test.PersistentVolume(test.PersistentVolumeOptions{
				ObjectMeta: metav1.ObjectMeta{
					Name: volumeName,
				},
				StorageClassName: storageClass,
			})
			ExpectApplied(ctx, env.Client, test.NodePool(), persistentVolumeClaim, persistentVolume)
			pod := test.UnschedulablePod(test.PodOptions{
				PersistentVolumeClaims: []string{persistentVolumeClaim.Name},
			})
			ExpectProvisioned(ctx, env.Client, cluster, cloudProvider, prov, pod)
			ExpectScheduled(ctx, env.Client, pod)
		})
		It("should not schedule with an empty storage class if the pvc is not bound", func() {
			storageClass := ""
			persistentVolumeClaim := test.PersistentVolumeClaim(test.PersistentVolumeClaimOptions{StorageClassName: &storageClass})
			ExpectApplied(ctx, env.Client, test.NodePool(), persistentVolumeClaim)
			pod := test.UnschedulablePod(test.PodOptions{
				PersistentVolumeClaims: []string{persistentVolumeClaim.Name},
			})
			ExpectProvisioned(ctx, env.Client, cluster, cloudProvider, prov, pod)
			ExpectNotScheduled(ctx, env.Client, pod)
		})
		It("should schedule with a missing storage class if the pvc is bound", func() {
			missingStorageClass := "missing-storage-class"
			volumeName := "test-volume"
			persistentVolumeClaim := test.PersistentVolumeClaim(test.PersistentVolumeClaimOptions{
				StorageClassName: &missingStorageClass,
				VolumeName:       volumeName,
			})
			persistentVolume := test.PersistentVolume(test.PersistentVolumeOptions{
				ObjectMeta: metav1.ObjectMeta{
					Name: volumeName,
				},
				StorageClassName: missingStorageClass,
			})
			ExpectApplied(ctx, env.Client, test.NodePool(), persistentVolumeClaim, persistentVolume)
			pod := test.UnschedulablePod(test.PodOptions{
				PersistentVolumeClaims: []string{persistentVolumeClaim.Name},
			})
			ExpectProvisioned(ctx, env.Client, cluster, cloudProvider, prov, pod)
			ExpectScheduled(ctx, env.Client, pod)
		})
		It("should not schedule with a missing storage class if the pvc is not bound", func() {
			missingStorageClass := "missing-storage-class"
			persistentVolumeClaim := test.PersistentVolumeClaim(test.PersistentVolumeClaimOptions{
				StorageClassName: &missingStorageClass,
			})
			ExpectApplied(ctx, env.Client, test.NodePool(), persistentVolumeClaim)
			pod := test.UnschedulablePod(test.PodOptions{
				PersistentVolumeClaims: []string{persistentVolumeClaim.Name},
			})
			ExpectProvisioned(ctx, env.Client, cluster, cloudProvider, prov, pod)
			ExpectNotScheduled(ctx, env.Client, pod)
		})
		It("should schedule valid pods when a pod with an invalid pvc is encountered (pvc)", func() {
			ExpectApplied(ctx, env.Client, test.NodePool())
			invalidPod := test.UnschedulablePod(test.PodOptions{
				PersistentVolumeClaims: []string{"invalid"},
			})
			ExpectProvisioned(ctx, env.Client, cluster, cloudProvider, prov, invalidPod)
			pod := test.UnschedulablePod()
			ExpectProvisioned(ctx, env.Client, cluster, cloudProvider, prov, pod)
			ExpectNotScheduled(ctx, env.Client, invalidPod)
			ExpectScheduled(ctx, env.Client, pod)
		})
		It("should schedule valid pods when a pod with an invalid pvc is encountered (storage class)", func() {
			invalidStorageClass := "invalid-storage-class"
			persistentVolumeClaim := test.PersistentVolumeClaim(test.PersistentVolumeClaimOptions{StorageClassName: &invalidStorageClass})
			ExpectApplied(ctx, env.Client, test.NodePool(), persistentVolumeClaim)
			invalidPod := test.UnschedulablePod(test.PodOptions{
				PersistentVolumeClaims: []string{persistentVolumeClaim.Name},
			})
			ExpectProvisioned(ctx, env.Client, cluster, cloudProvider, prov, invalidPod)
			pod := test.UnschedulablePod()
			ExpectProvisioned(ctx, env.Client, cluster, cloudProvider, prov, pod)
			ExpectNotScheduled(ctx, env.Client, invalidPod)
			ExpectScheduled(ctx, env.Client, pod)
		})
		It("should schedule valid pods when a pod with an invalid pvc is encountered (volume name)", func() {
			invalidVolumeName := "invalid-volume-name"
			persistentVolumeClaim := test.PersistentVolumeClaim(test.PersistentVolumeClaimOptions{VolumeName: invalidVolumeName})
			ExpectApplied(ctx, env.Client, test.NodePool(), persistentVolumeClaim)
			invalidPod := test.UnschedulablePod(test.PodOptions{
				PersistentVolumeClaims: []string{persistentVolumeClaim.Name},
			})
			ExpectProvisioned(ctx, env.Client, cluster, cloudProvider, prov, invalidPod)
			pod := test.UnschedulablePod()
			ExpectProvisioned(ctx, env.Client, cluster, cloudProvider, prov, pod)
			ExpectNotScheduled(ctx, env.Client, invalidPod)
			ExpectScheduled(ctx, env.Client, pod)
		})
		It("should schedule to storage class zones if volume does not exist", func() {
			persistentVolumeClaim := test.PersistentVolumeClaim(test.PersistentVolumeClaimOptions{StorageClassName: &storageClass.Name})
			ExpectApplied(ctx, env.Client, test.NodePool(), storageClass, persistentVolumeClaim)
			pod := test.UnschedulablePod(test.PodOptions{
				PersistentVolumeClaims: []string{persistentVolumeClaim.Name},
				NodeRequirements: []corev1.NodeSelectorRequirement{{
					Key: corev1.LabelTopologyZone, Operator: corev1.NodeSelectorOpIn, Values: []string{"test-zone-1", "test-zone-3"},
				}},
			})
			ExpectProvisioned(ctx, env.Client, cluster, cloudProvider, prov, pod)
			node := ExpectScheduled(ctx, env.Client, pod)
			Expect(node.Labels).To(HaveKeyWithValue(corev1.LabelTopologyZone, "test-zone-3"))
		})
		It("should schedule to storage class zones if volume does not exist (ephemeral volume)", func() {
			pod := test.UnschedulablePod(test.PodOptions{
				EphemeralVolumeTemplates: []test.EphemeralVolumeTemplateOptions{
					{
						StorageClassName: &storageClass.Name,
					},
				},
				NodeRequirements: []corev1.NodeSelectorRequirement{{
					Key: corev1.LabelTopologyZone, Operator: corev1.NodeSelectorOpIn, Values: []string{"test-zone-1", "test-zone-3"},
				}},
			})
			persistentVolumeClaim := test.PersistentVolumeClaim(test.PersistentVolumeClaimOptions{
				ObjectMeta: metav1.ObjectMeta{
					Name: fmt.Sprintf("%s-%s", pod.Name, pod.Spec.Volumes[0].Name),
				},
				StorageClassName: &storageClass.Name,
			})
			ExpectApplied(ctx, env.Client, test.NodePool(), storageClass, persistentVolumeClaim)
			ExpectProvisioned(ctx, env.Client, cluster, cloudProvider, prov, pod)
			node := ExpectScheduled(ctx, env.Client, pod)
			Expect(node.Labels).To(HaveKeyWithValue(corev1.LabelTopologyZone, "test-zone-3"))
		})
		It("should not schedule if storage class zones are incompatible", func() {
			persistentVolumeClaim := test.PersistentVolumeClaim(test.PersistentVolumeClaimOptions{StorageClassName: &storageClass.Name})
			ExpectApplied(ctx, env.Client, test.NodePool(), storageClass, persistentVolumeClaim)
			pod := test.UnschedulablePod(test.PodOptions{
				PersistentVolumeClaims: []string{persistentVolumeClaim.Name},
				NodeRequirements: []corev1.NodeSelectorRequirement{{
					Key: corev1.LabelTopologyZone, Operator: corev1.NodeSelectorOpIn, Values: []string{"test-zone-1"},
				}},
			})
			ExpectProvisioned(ctx, env.Client, cluster, cloudProvider, prov, pod)
			ExpectNotScheduled(ctx, env.Client, pod)
		})
		It("should not schedule if storage class zones are incompatible (ephemeral volume)", func() {
			pod := test.UnschedulablePod(test.PodOptions{
				EphemeralVolumeTemplates: []test.EphemeralVolumeTemplateOptions{
					{
						StorageClassName: &storageClass.Name,
					},
				},
				NodeRequirements: []corev1.NodeSelectorRequirement{{
					Key: corev1.LabelTopologyZone, Operator: corev1.NodeSelectorOpIn, Values: []string{"test-zone-1"},
				}},
			})
			persistentVolumeClaim := test.PersistentVolumeClaim(test.PersistentVolumeClaimOptions{
				ObjectMeta: metav1.ObjectMeta{
					Name: fmt.Sprintf("%s-%s", pod.Name, pod.Spec.Volumes[0].Name),
				},
				StorageClassName: &storageClass.Name,
			})
			ExpectApplied(ctx, env.Client, test.NodePool(), storageClass, persistentVolumeClaim)
			ExpectProvisioned(ctx, env.Client, cluster, cloudProvider, prov, pod)
			ExpectNotScheduled(ctx, env.Client, pod)
		})
		It("should schedule to volume zones if volume already bound", func() {
			persistentVolume := test.PersistentVolume(test.PersistentVolumeOptions{Zones: []string{"test-zone-3"}})
			persistentVolumeClaim := test.PersistentVolumeClaim(test.PersistentVolumeClaimOptions{VolumeName: persistentVolume.Name, StorageClassName: &storageClass.Name})
			ExpectApplied(ctx, env.Client, test.NodePool(), storageClass, persistentVolumeClaim, persistentVolume)
			pod := test.UnschedulablePod(test.PodOptions{
				PersistentVolumeClaims: []string{persistentVolumeClaim.Name},
			})
			ExpectProvisioned(ctx, env.Client, cluster, cloudProvider, prov, pod)
			node := ExpectScheduled(ctx, env.Client, pod)
			Expect(node.Labels).To(HaveKeyWithValue(corev1.LabelTopologyZone, "test-zone-3"))
		})
		It("should schedule to volume zones if volume already bound (ephemeral volume)", func() {
			pod := test.UnschedulablePod(test.PodOptions{
				EphemeralVolumeTemplates: []test.EphemeralVolumeTemplateOptions{
					{
						StorageClassName: &storageClass.Name,
					},
				},
			})
			persistentVolume := test.PersistentVolume(test.PersistentVolumeOptions{Zones: []string{"test-zone-3"}})
			persistentVolumeClaim := test.PersistentVolumeClaim(test.PersistentVolumeClaimOptions{
				ObjectMeta: metav1.ObjectMeta{
					Name: fmt.Sprintf("%s-%s", pod.Name, pod.Spec.Volumes[0].Name),
				},
				VolumeName:       persistentVolume.Name,
				StorageClassName: &storageClass.Name,
			})
			ExpectApplied(ctx, env.Client, test.NodePool(), storageClass, pod, persistentVolumeClaim, persistentVolume)
			ExpectProvisioned(ctx, env.Client, cluster, cloudProvider, prov, pod)
			node := ExpectScheduled(ctx, env.Client, pod)
			Expect(node.Labels).To(HaveKeyWithValue(corev1.LabelTopologyZone, "test-zone-3"))
		})
		DescribeTable("should ignore hostname affinity scheduling when using local path volumes",
			func(volumeOptions test.PersistentVolumeOptions) {
				// StorageClass that references "no-provisioner" and is used for local volume storage
				storageClass = test.StorageClass(test.StorageClassOptions{
					ObjectMeta: metav1.ObjectMeta{
						Name: "local-path",
					},
					Provisioner: lo.ToPtr("kubernetes.io/no-provisioner"),
				})
				// Create a PersistentVolume that is using a random node name for its affinity
				persistentVolume := test.PersistentVolume(volumeOptions)
				persistentVolume.Spec.NodeAffinity = &corev1.VolumeNodeAffinity{
					Required: &corev1.NodeSelector{
						NodeSelectorTerms: []corev1.NodeSelectorTerm{
							{
								MatchExpressions: []corev1.NodeSelectorRequirement{
									{
										Key:      corev1.LabelHostname,
										Operator: corev1.NodeSelectorOpIn,
										Values:   []string{test.RandomName()},
									},
								},
							},
						},
					},
				}
				persistentVolumeClaim := test.PersistentVolumeClaim(test.PersistentVolumeClaimOptions{VolumeName: persistentVolume.Name, StorageClassName: &storageClass.Name})
				ExpectApplied(ctx, env.Client, test.NodePool(), storageClass, persistentVolumeClaim, persistentVolume)
				pod := test.UnschedulablePod(test.PodOptions{
					PersistentVolumeClaims: []string{persistentVolumeClaim.Name},
				})
				ExpectProvisioned(ctx, env.Client, cluster, cloudProvider, prov, pod)
				// Expect that we are still able to schedule this pod to a node, even though we had a hostname affinity on it
				ExpectScheduled(ctx, env.Client, pod)
			},
			Entry("when using local volumes", test.PersistentVolumeOptions{UseLocal: true}),
			Entry("when using hostpath volumes", test.PersistentVolumeOptions{UseHostPath: true}),
		)
		DescribeTable("should ignore hostname affinity scheduling when using local path volumes (ephemeral volume)",
			func(volumeOptions test.PersistentVolumeOptions) {
				// StorageClass that references "no-provisioner" and is used for local volume storage
				storageClass = test.StorageClass(test.StorageClassOptions{
					ObjectMeta: metav1.ObjectMeta{
						Name: "local-path",
					},
					Provisioner: lo.ToPtr("kubernetes.io/no-provisioner"),
				})
				pod := test.UnschedulablePod(test.PodOptions{
					EphemeralVolumeTemplates: []test.EphemeralVolumeTemplateOptions{
						{
							StorageClassName: &storageClass.Name,
						},
					},
				})
				persistentVolume := test.PersistentVolume(volumeOptions)
				persistentVolume.Spec.NodeAffinity = &corev1.VolumeNodeAffinity{
					Required: &corev1.NodeSelector{
						NodeSelectorTerms: []corev1.NodeSelectorTerm{
							{
								MatchExpressions: []corev1.NodeSelectorRequirement{
									{
										Key:      corev1.LabelHostname,
										Operator: corev1.NodeSelectorOpIn,
										Values:   []string{test.RandomName()},
									},
								},
							},
						},
					},
				}
				persistentVolumeClaim := test.PersistentVolumeClaim(test.PersistentVolumeClaimOptions{
					ObjectMeta: metav1.ObjectMeta{
						Name: fmt.Sprintf("%s-%s", pod.Name, pod.Spec.Volumes[0].Name),
					},
					VolumeName:       persistentVolume.Name,
					StorageClassName: &storageClass.Name,
				})
				ExpectApplied(ctx, env.Client, test.NodePool(), storageClass, pod, persistentVolumeClaim, persistentVolume)
				ExpectProvisioned(ctx, env.Client, cluster, cloudProvider, prov, pod)
				ExpectScheduled(ctx, env.Client, pod)
			},
			Entry("when using local volumes", test.PersistentVolumeOptions{UseLocal: true}),
			Entry("when using hostpath volumes", test.PersistentVolumeOptions{UseHostPath: true}),
		)
		It("should not ignore hostname affinity when using non-local path volumes", func() {
			// This PersistentVolume is going to use a standard CSI volume for provisioning
			persistentVolume := test.PersistentVolume()
			persistentVolume.Spec.NodeAffinity = &corev1.VolumeNodeAffinity{
				Required: &corev1.NodeSelector{
					NodeSelectorTerms: []corev1.NodeSelectorTerm{
						{
							MatchExpressions: []corev1.NodeSelectorRequirement{
								{
									Key:      corev1.LabelHostname,
									Operator: corev1.NodeSelectorOpIn,
									Values:   []string{test.RandomName()},
								},
							},
						},
					},
				},
			}
			persistentVolumeClaim := test.PersistentVolumeClaim(test.PersistentVolumeClaimOptions{VolumeName: persistentVolume.Name, StorageClassName: &storageClass.Name})
			ExpectApplied(ctx, env.Client, test.NodePool(), storageClass, persistentVolumeClaim, persistentVolume)
			pod := test.UnschedulablePod(test.PodOptions{
				PersistentVolumeClaims: []string{persistentVolumeClaim.Name},
			})
			ExpectProvisioned(ctx, env.Client, cluster, cloudProvider, prov, pod)
			// Expect that this pod can't schedule because we have a hostname affinity, and we don't currently have a pod that we can schedule to
			ExpectNotScheduled(ctx, env.Client, pod)
		})
		It("should not schedule if volume zones are incompatible", func() {
			persistentVolume := test.PersistentVolume(test.PersistentVolumeOptions{Zones: []string{"test-zone-3"}})
			persistentVolumeClaim := test.PersistentVolumeClaim(test.PersistentVolumeClaimOptions{VolumeName: persistentVolume.Name, StorageClassName: &storageClass.Name})
			ExpectApplied(ctx, env.Client, test.NodePool(), storageClass, persistentVolumeClaim, persistentVolume)
			pod := test.UnschedulablePod(test.PodOptions{
				PersistentVolumeClaims: []string{persistentVolumeClaim.Name},
				NodeRequirements: []corev1.NodeSelectorRequirement{{
					Key: corev1.LabelTopologyZone, Operator: corev1.NodeSelectorOpIn, Values: []string{"test-zone-1"},
				}},
			})
			ExpectProvisioned(ctx, env.Client, cluster, cloudProvider, prov, pod)
			ExpectNotScheduled(ctx, env.Client, pod)
		})
		It("should not schedule if volume zones are incompatible (ephemeral volume)", func() {
			pod := test.UnschedulablePod(test.PodOptions{
				EphemeralVolumeTemplates: []test.EphemeralVolumeTemplateOptions{
					{
						StorageClassName: &storageClass.Name,
					},
				},
				NodeRequirements: []corev1.NodeSelectorRequirement{{
					Key: corev1.LabelTopologyZone, Operator: corev1.NodeSelectorOpIn, Values: []string{"test-zone-1"},
				}},
			})
			persistentVolume := test.PersistentVolume(test.PersistentVolumeOptions{Zones: []string{"test-zone-3"}})
			persistentVolumeClaim := test.PersistentVolumeClaim(test.PersistentVolumeClaimOptions{
				ObjectMeta: metav1.ObjectMeta{
					Name: fmt.Sprintf("%s-%s", pod.Name, pod.Spec.Volumes[0].Name),
				},
				VolumeName:       persistentVolume.Name,
				StorageClassName: &storageClass.Name,
			})
			ExpectApplied(ctx, env.Client, test.NodePool(), storageClass, pod, persistentVolumeClaim, persistentVolume)
			ExpectProvisioned(ctx, env.Client, cluster, cloudProvider, prov, pod)
			ExpectNotScheduled(ctx, env.Client, pod)
		})
		It("should not relax an added volume topology zone node-selector away", func() {
			persistentVolume := test.PersistentVolume(test.PersistentVolumeOptions{Zones: []string{"test-zone-3"}})
			persistentVolumeClaim := test.PersistentVolumeClaim(test.PersistentVolumeClaimOptions{VolumeName: persistentVolume.Name, StorageClassName: &storageClass.Name})
			ExpectApplied(ctx, env.Client, test.NodePool(), storageClass, persistentVolumeClaim, persistentVolume)

			pod := test.UnschedulablePod(test.PodOptions{
				PersistentVolumeClaims: []string{persistentVolumeClaim.Name},
				NodeRequirements: []corev1.NodeSelectorRequirement{
					{
						Key:      "example.com/label",
						Operator: corev1.NodeSelectorOpIn,
						Values:   []string{"unsupported"},
					},
				},
			})

			// Add the second capacity type that is OR'd with the first. Previously we only added the volume topology requirement
			// to a single node selector term which would sometimes get relaxed away.  Now we add it to all of them to AND
			// it with each existing term.
			pod.Spec.Affinity.NodeAffinity.RequiredDuringSchedulingIgnoredDuringExecution.NodeSelectorTerms = append(pod.Spec.Affinity.NodeAffinity.RequiredDuringSchedulingIgnoredDuringExecution.NodeSelectorTerms,
				corev1.NodeSelectorTerm{
					MatchExpressions: []corev1.NodeSelectorRequirement{
						{
							Key:      v1.CapacityTypeLabelKey,
							Operator: corev1.NodeSelectorOpIn,
							Values:   []string{v1.CapacityTypeOnDemand},
						},
					},
				})
			ExpectProvisioned(ctx, env.Client, cluster, cloudProvider, prov, pod)
			node := ExpectScheduled(ctx, env.Client, pod)
			Expect(node.Labels).To(HaveKeyWithValue(corev1.LabelTopologyZone, "test-zone-3"))
		})
	})
	Context("Preferential Fallback", func() {
		Context("Required", func() {
			It("should not relax the final term", func() {
				pod := test.UnschedulablePod()
				pod.Spec.Affinity = &corev1.Affinity{NodeAffinity: &corev1.NodeAffinity{RequiredDuringSchedulingIgnoredDuringExecution: &corev1.NodeSelector{NodeSelectorTerms: []corev1.NodeSelectorTerm{
					{MatchExpressions: []corev1.NodeSelectorRequirement{
						{Key: corev1.LabelTopologyZone, Operator: corev1.NodeSelectorOpIn, Values: []string{"invalid"}}, // Should not be relaxed
					}},
				}}}}
				// Don't relax
				nodePool := test.NodePool(v1.NodePool{
					Spec: v1.NodePoolSpec{
						Template: v1.NodeClaimTemplate{
							Spec: v1.NodeClaimSpec{
								Requirements: []v1.NodeSelectorRequirementWithMinValues{{NodeSelectorRequirement: corev1.NodeSelectorRequirement{Key: corev1.LabelTopologyZone, Operator: corev1.NodeSelectorOpIn, Values: []string{"test-zone-1"}}}},
							},
						},
					},
				})
				ExpectApplied(ctx, env.Client, nodePool)
				ExpectProvisioned(ctx, env.Client, cluster, cloudProvider, prov, pod)
				ExpectNotScheduled(ctx, env.Client, pod)
			})
			It("should relax multiple terms", func() {
				pod := test.UnschedulablePod()
				pod.Spec.Affinity = &corev1.Affinity{NodeAffinity: &corev1.NodeAffinity{RequiredDuringSchedulingIgnoredDuringExecution: &corev1.NodeSelector{NodeSelectorTerms: []corev1.NodeSelectorTerm{
					{MatchExpressions: []corev1.NodeSelectorRequirement{
						{Key: corev1.LabelTopologyZone, Operator: corev1.NodeSelectorOpIn, Values: []string{"invalid"}},
					}},
					{MatchExpressions: []corev1.NodeSelectorRequirement{
						{Key: corev1.LabelTopologyZone, Operator: corev1.NodeSelectorOpIn, Values: []string{"invalid"}},
					}},
					{MatchExpressions: []corev1.NodeSelectorRequirement{
						{Key: corev1.LabelTopologyZone, Operator: corev1.NodeSelectorOpIn, Values: []string{"test-zone-1"}},
					}},
					{MatchExpressions: []corev1.NodeSelectorRequirement{
						{Key: corev1.LabelTopologyZone, Operator: corev1.NodeSelectorOpIn, Values: []string{"test-zone-2"}}, // OR operator, never get to this one
					}},
				}}}}
				// Success
				ExpectApplied(ctx, env.Client, test.NodePool())
				ExpectProvisioned(ctx, env.Client, cluster, cloudProvider, prov, pod)
				node := ExpectScheduled(ctx, env.Client, pod)
				Expect(node.Labels).To(HaveKeyWithValue(corev1.LabelTopologyZone, "test-zone-1"))
			})
		})
		Context("Preferences", func() {
			It("should relax all node affinity terms", func() {
				pod := test.UnschedulablePod()
				pod.Spec.Affinity = &corev1.Affinity{NodeAffinity: &corev1.NodeAffinity{PreferredDuringSchedulingIgnoredDuringExecution: []corev1.PreferredSchedulingTerm{
					{
						Weight: 1, Preference: corev1.NodeSelectorTerm{MatchExpressions: []corev1.NodeSelectorRequirement{
							{Key: corev1.LabelTopologyZone, Operator: corev1.NodeSelectorOpIn, Values: []string{"invalid"}},
						}},
					},
					{
						Weight: 1, Preference: corev1.NodeSelectorTerm{MatchExpressions: []corev1.NodeSelectorRequirement{
							{Key: corev1.LabelInstanceTypeStable, Operator: corev1.NodeSelectorOpIn, Values: []string{"invalid"}},
						}},
					},
				}}}
				// Success
				ExpectApplied(ctx, env.Client, test.NodePool())
				ExpectProvisioned(ctx, env.Client, cluster, cloudProvider, prov, pod)
				ExpectScheduled(ctx, env.Client, pod)
			})
			It("should relax to use lighter weights", func() {
				pod := test.UnschedulablePod()
				pod.Spec.Affinity = &corev1.Affinity{NodeAffinity: &corev1.NodeAffinity{PreferredDuringSchedulingIgnoredDuringExecution: []corev1.PreferredSchedulingTerm{
					{
						Weight: 100, Preference: corev1.NodeSelectorTerm{MatchExpressions: []corev1.NodeSelectorRequirement{
							{Key: corev1.LabelInstanceTypeStable, Operator: corev1.NodeSelectorOpIn, Values: []string{"test-zone-3"}},
						}},
					},
					{
						Weight: 50, Preference: corev1.NodeSelectorTerm{MatchExpressions: []corev1.NodeSelectorRequirement{
							{Key: corev1.LabelTopologyZone, Operator: corev1.NodeSelectorOpIn, Values: []string{"test-zone-2"}},
						}},
					},
					{
						Weight: 1, Preference: corev1.NodeSelectorTerm{MatchExpressions: []corev1.NodeSelectorRequirement{ // OR operator, never get to this one
							{Key: corev1.LabelTopologyZone, Operator: corev1.NodeSelectorOpIn, Values: []string{"test-zone-1"}},
						}},
					},
				}}}
				// Success
				nodePool := test.NodePool(v1.NodePool{
					Spec: v1.NodePoolSpec{
						Template: v1.NodeClaimTemplate{
							Spec: v1.NodeClaimSpec{
								Requirements: []v1.NodeSelectorRequirementWithMinValues{{NodeSelectorRequirement: corev1.NodeSelectorRequirement{Key: corev1.LabelTopologyZone, Operator: corev1.NodeSelectorOpIn, Values: []string{"test-zone-1", "test-zone-2"}}}},
							},
						},
					},
				})
				ExpectApplied(ctx, env.Client, nodePool)
				ExpectProvisioned(ctx, env.Client, cluster, cloudProvider, prov, pod)
				node := ExpectScheduled(ctx, env.Client, pod)
				Expect(node.Labels).To(HaveKeyWithValue(corev1.LabelTopologyZone, "test-zone-2"))
			})
			It("should tolerate PreferNoSchedule taint only after trying to relax Affinity terms", func() {
				pod := test.UnschedulablePod()
				pod.Spec.Affinity = &corev1.Affinity{NodeAffinity: &corev1.NodeAffinity{PreferredDuringSchedulingIgnoredDuringExecution: []corev1.PreferredSchedulingTerm{
					{
						Weight: 1, Preference: corev1.NodeSelectorTerm{MatchExpressions: []corev1.NodeSelectorRequirement{
							{Key: corev1.LabelTopologyZone, Operator: corev1.NodeSelectorOpIn, Values: []string{"invalid"}},
						}},
					},
					{
						Weight: 1, Preference: corev1.NodeSelectorTerm{MatchExpressions: []corev1.NodeSelectorRequirement{
							{Key: corev1.LabelInstanceTypeStable, Operator: corev1.NodeSelectorOpIn, Values: []string{"invalid"}},
						}},
					},
				}}}
				// Success
				nodePool := test.NodePool(v1.NodePool{
					Spec: v1.NodePoolSpec{
						Template: v1.NodeClaimTemplate{
							Spec: v1.NodeClaimSpec{
								Taints: []corev1.Taint{{Key: "foo", Value: "bar", Effect: corev1.TaintEffectPreferNoSchedule}},
							},
						},
					},
				})
				ExpectApplied(ctx, env.Client, nodePool)
				ExpectProvisioned(ctx, env.Client, cluster, cloudProvider, prov, pod)
				node := ExpectScheduled(ctx, env.Client, pod)
				Expect(node.Spec.Taints).To(ContainElement(corev1.Taint{Key: "foo", Value: "bar", Effect: corev1.TaintEffectPreferNoSchedule}))
			})
		})
	})
	Context("Multiple NodePools", func() {
		It("should schedule to an explicitly selected NodePool", func() {
			nodePool := test.NodePool()
			ExpectApplied(ctx, env.Client, nodePool, test.NodePool())
			pod := test.UnschedulablePod(test.PodOptions{NodeSelector: map[string]string{v1.NodePoolLabelKey: nodePool.Name}})
			ExpectProvisioned(ctx, env.Client, cluster, cloudProvider, prov, pod)
			node := ExpectScheduled(ctx, env.Client, pod)
			Expect(node.Labels[v1.NodePoolLabelKey]).To(Equal(nodePool.Name))
		})
		It("should schedule to a NodePool by labels", func() {
			nodePool := test.NodePool(v1.NodePool{
				Spec: v1.NodePoolSpec{
					Template: v1.NodeClaimTemplate{
						ObjectMeta: v1.ObjectMeta{
							Labels: map[string]string{"foo": "bar"},
						},
					},
				},
			})
			ExpectApplied(ctx, env.Client, nodePool, test.NodePool())
			pod := test.UnschedulablePod(test.PodOptions{NodeSelector: nodePool.Spec.Template.Labels})
			ExpectProvisioned(ctx, env.Client, cluster, cloudProvider, prov, pod)
			node := ExpectScheduled(ctx, env.Client, pod)
			Expect(node.Labels[v1.NodePoolLabelKey]).To(Equal(nodePool.Name))
		})
		It("should not match NodePool with PreferNoSchedule taint when other NodePool match", func() {
			nodePool := test.NodePool(v1.NodePool{
				Spec: v1.NodePoolSpec{
					Template: v1.NodeClaimTemplate{
						Spec: v1.NodeClaimSpec{
							Taints: []corev1.Taint{{Key: "foo", Value: "bar", Effect: corev1.TaintEffectPreferNoSchedule}},
						},
					},
				},
			})
			ExpectApplied(ctx, env.Client, nodePool, test.NodePool())
			pod := test.UnschedulablePod()
			ExpectProvisioned(ctx, env.Client, cluster, cloudProvider, prov, pod)
			node := ExpectScheduled(ctx, env.Client, pod)
			Expect(node.Labels[v1.NodePoolLabelKey]).ToNot(Equal(nodePool.Name))
		})
		Context("Weighted NodePools", func() {
			It("should schedule to the nodepool with the highest priority always", func() {
				nodePools := []client.Object{
					test.NodePool(),
					test.NodePool(v1.NodePool{Spec: v1.NodePoolSpec{Weight: lo.ToPtr(int32(20))}}),
					test.NodePool(v1.NodePool{Spec: v1.NodePoolSpec{Weight: lo.ToPtr(int32(100))}}),
				}
				ExpectApplied(ctx, env.Client, nodePools...)
				pods := []*corev1.Pod{
					test.UnschedulablePod(), test.UnschedulablePod(), test.UnschedulablePod(),
				}
				ExpectProvisioned(ctx, env.Client, cluster, cloudProvider, prov, pods...)
				for _, pod := range pods {
					node := ExpectScheduled(ctx, env.Client, pod)
					Expect(node.Labels[v1.NodePoolLabelKey]).To(Equal(nodePools[2].GetName()))
				}
			})
			It("should schedule to explicitly selected nodepool even if other nodePools are higher priority", func() {
				targetedNodePool := test.NodePool()
				nodePools := []client.Object{
					targetedNodePool,
					test.NodePool(v1.NodePool{Spec: v1.NodePoolSpec{Weight: lo.ToPtr(int32(20))}}),
					test.NodePool(v1.NodePool{Spec: v1.NodePoolSpec{Weight: lo.ToPtr(int32(100))}}),
				}
				ExpectApplied(ctx, env.Client, nodePools...)
				pod := test.UnschedulablePod(test.PodOptions{NodeSelector: map[string]string{v1.NodePoolLabelKey: targetedNodePool.Name}})
				ExpectProvisioned(ctx, env.Client, cluster, cloudProvider, prov, pod)
				node := ExpectScheduled(ctx, env.Client, pod)
				Expect(node.Labels[v1.NodePoolLabelKey]).To(Equal(targetedNodePool.Name))
			})
		})
	})
})

func ExpectNodeClaimRequirements(nodeClaim *v1.NodeClaim, requirements ...corev1.NodeSelectorRequirement) {
	GinkgoHelper()
	for _, requirement := range requirements {
		req, ok := lo.Find(nodeClaim.Spec.Requirements, func(r v1.NodeSelectorRequirementWithMinValues) bool {
			return r.Key == requirement.Key && r.Operator == requirement.Operator
		})
		Expect(ok).To(BeTrue())

		have := sets.New(req.Values...)
		expected := sets.New(requirement.Values...)
		Expect(have.Len()).To(Equal(expected.Len()))
		Expect(have.Intersection(expected).Len()).To(Equal(expected.Len()))
	}
}

func ExpectNodeClaimRequests(nodeClaim *v1.NodeClaim, resources corev1.ResourceList) {
	GinkgoHelper()
	for name, value := range resources {
		v := nodeClaim.Spec.Resources.Requests[name]
		Expect(v.AsApproximateFloat64()).To(BeNumerically("~", value.AsApproximateFloat64(), 10))
	}
}

func AddInstanceResources(instanceTypes []*cloudprovider.InstanceType, resources corev1.ResourceList) []*cloudprovider.InstanceType {
	opts := fake.InstanceTypeOptions{
		Name:             "example",
		Architecture:     "arch",
		Resources:        resources,
		OperatingSystems: sets.New(string(corev1.Linux)),
	}
	price := fake.PriceFromResources(opts.Resources)
	opts.Offerings = []cloudprovider.Offering{
		{
			Requirements: scheduling.NewLabelRequirements(map[string]string{
				v1.CapacityTypeLabelKey:  v1.CapacityTypeSpot,
				corev1.LabelTopologyZone: "test-zone-1",
			}),
			Price:     price,
			Available: true,
		},
	}

	instanceTypes = append(instanceTypes, fake.NewInstanceType(opts))

	return instanceTypes
}<|MERGE_RESOLUTION|>--- conflicted
+++ resolved
@@ -686,162 +686,6 @@
 			Expect(*allocatable.Cpu()).To(Equal(resource.MustParse("4")))
 			Expect(*allocatable.Memory()).To(Equal(resource.MustParse("4Gi")))
 		})
-<<<<<<< HEAD
-		It("should schedule based on the max resource requests of containers and initContainers with sidecar containers when initcontainer comes first", func() {
-			if env.Version.Minor() < 29 {
-				Skip("Native Sidecar containers is only on by default starting in K8s version >= 1.29.x")
-			}
-
-			ExpectApplied(ctx, env.Client, test.NodePool())
-
-			// Add three instance types, one that's what we want, one that's slightly smaller, one that's slightly bigger.
-			// If we miscalculate resources, we'll schedule to the smaller instance type rather than the larger one
-			cloudProvider.InstanceTypes = AddInstanceResources(cloudProvider.InstanceTypes, corev1.ResourceList{
-				corev1.ResourceCPU:    resource.MustParse(fmt.Sprintf("%d", 10)),
-				corev1.ResourceMemory: resource.MustParse(fmt.Sprintf("%dGi", 4)),
-			})
-			cloudProvider.InstanceTypes = AddInstanceResources(cloudProvider.InstanceTypes, corev1.ResourceList{
-				corev1.ResourceCPU:    resource.MustParse(fmt.Sprintf("%d", 11)),
-				corev1.ResourceMemory: resource.MustParse(fmt.Sprintf("%dGi", 5)),
-			})
-			cloudProvider.InstanceTypes = AddInstanceResources(cloudProvider.InstanceTypes, corev1.ResourceList{
-				corev1.ResourceCPU:    resource.MustParse(fmt.Sprintf("%d", 12)),
-				corev1.ResourceMemory: resource.MustParse(fmt.Sprintf("%dGi", 6)),
-			})
-
-			pod := test.UnschedulablePod(test.PodOptions{
-				ResourceRequirements: corev1.ResourceRequirements{
-					Limits:   corev1.ResourceList{corev1.ResourceCPU: resource.MustParse("6"), corev1.ResourceMemory: resource.MustParse("2Gi")},
-					Requests: corev1.ResourceList{corev1.ResourceCPU: resource.MustParse("6"), corev1.ResourceMemory: resource.MustParse("2Gi")},
-				},
-				InitContainers: []corev1.Container{
-					{
-						Resources: corev1.ResourceRequirements{
-							Limits:   corev1.ResourceList{corev1.ResourceCPU: resource.MustParse("10"), corev1.ResourceMemory: resource.MustParse("4Gi")},
-							Requests: corev1.ResourceList{corev1.ResourceCPU: resource.MustParse("10"), corev1.ResourceMemory: resource.MustParse("4Gi")},
-						},
-					},
-					{
-						RestartPolicy: lo.ToPtr(corev1.ContainerRestartPolicyAlways),
-						Resources: corev1.ResourceRequirements{
-							Limits:   corev1.ResourceList{corev1.ResourceCPU: resource.MustParse("4.9"), corev1.ResourceMemory: resource.MustParse("2.9Gi")},
-							Requests: corev1.ResourceList{corev1.ResourceCPU: resource.MustParse("4.9"), corev1.ResourceMemory: resource.MustParse("2.9Gi")},
-						},
-					},
-				},
-			})
-
-			ExpectProvisioned(ctx, env.Client, cluster, cloudProvider, prov, pod)
-			node := ExpectScheduled(ctx, env.Client, pod)
-			ExpectResources(corev1.ResourceList{
-				corev1.ResourceCPU:    resource.MustParse("11"),
-				corev1.ResourceMemory: resource.MustParse("5Gi"),
-			}, node.Status.Capacity)
-		})
-		It("should schedule based on the max resource requests of containers and initContainers with sidecar containers when sidecar container comes first and init container resources are smaller than container resources", func() {
-			if env.Version.Minor() < 29 {
-				Skip("Native Sidecar containers is only on by default starting in K8s version >= 1.29.x")
-			}
-
-			ExpectApplied(ctx, env.Client, test.NodePool())
-
-			// Add three instance types, one that's what we want, one that's slightly smaller, one that's slightly bigger.
-			// If we miscalculate resources, we'll schedule to the smaller instance type rather than the larger one
-			cloudProvider.InstanceTypes = AddInstanceResources(cloudProvider.InstanceTypes, corev1.ResourceList{
-				corev1.ResourceCPU:    resource.MustParse(fmt.Sprintf("%d", 10)),
-				corev1.ResourceMemory: resource.MustParse(fmt.Sprintf("%dGi", 4)),
-			})
-			cloudProvider.InstanceTypes = AddInstanceResources(cloudProvider.InstanceTypes, corev1.ResourceList{
-				corev1.ResourceCPU:    resource.MustParse(fmt.Sprintf("%d", 11)),
-				corev1.ResourceMemory: resource.MustParse(fmt.Sprintf("%dGi", 5)),
-			})
-			cloudProvider.InstanceTypes = AddInstanceResources(cloudProvider.InstanceTypes, corev1.ResourceList{
-				corev1.ResourceCPU:    resource.MustParse(fmt.Sprintf("%d", 12)),
-				corev1.ResourceMemory: resource.MustParse(fmt.Sprintf("%dGi", 6)),
-			})
-
-			pod := test.UnschedulablePod(test.PodOptions{
-				ResourceRequirements: corev1.ResourceRequirements{
-					Limits:   corev1.ResourceList{corev1.ResourceCPU: resource.MustParse("6"), corev1.ResourceMemory: resource.MustParse("2Gi")},
-					Requests: corev1.ResourceList{corev1.ResourceCPU: resource.MustParse("6"), corev1.ResourceMemory: resource.MustParse("2Gi")},
-				},
-				InitContainers: []corev1.Container{
-					{
-						RestartPolicy: lo.ToPtr(corev1.ContainerRestartPolicyAlways),
-						Resources: corev1.ResourceRequirements{
-							Limits:   corev1.ResourceList{corev1.ResourceCPU: resource.MustParse("4.9"), corev1.ResourceMemory: resource.MustParse("2.9Gi")},
-							Requests: corev1.ResourceList{corev1.ResourceCPU: resource.MustParse("4.9"), corev1.ResourceMemory: resource.MustParse("2.9Gi")},
-						},
-					},
-					{
-						Resources: corev1.ResourceRequirements{
-							Limits:   corev1.ResourceList{corev1.ResourceCPU: resource.MustParse("5"), corev1.ResourceMemory: resource.MustParse("1Gi")},
-							Requests: corev1.ResourceList{corev1.ResourceCPU: resource.MustParse("5"), corev1.ResourceMemory: resource.MustParse("1Gi")},
-						},
-					},
-				},
-			})
-
-			ExpectProvisioned(ctx, env.Client, cluster, cloudProvider, prov, pod)
-			node := ExpectScheduled(ctx, env.Client, pod)
-			ExpectResources(corev1.ResourceList{
-				corev1.ResourceCPU:    resource.MustParse("11"),
-				corev1.ResourceMemory: resource.MustParse("5Gi"),
-			}, node.Status.Capacity)
-		})
-		It("should schedule based on the max resource requests of containers and initContainers with sidecar containers when sidecar container comes first and init container resources are bigger than container resources", func() {
-			if env.Version.Minor() < 29 {
-				Skip("Native Sidecar containers is only on by default starting in K8s version >= 1.29.x")
-			}
-
-			ExpectApplied(ctx, env.Client, test.NodePool())
-
-			// Add three instance types, one that's what we want, one that's slightly smaller, one that's slightly bigger.
-			// If we miscalculate resources, we'll schedule to the smaller instance type rather than the larger one
-			cloudProvider.InstanceTypes = AddInstanceResources(cloudProvider.InstanceTypes, corev1.ResourceList{
-				corev1.ResourceCPU:    resource.MustParse(fmt.Sprintf("%d", 10)),
-				corev1.ResourceMemory: resource.MustParse(fmt.Sprintf("%dGi", 4)),
-			})
-			cloudProvider.InstanceTypes = AddInstanceResources(cloudProvider.InstanceTypes, corev1.ResourceList{
-				corev1.ResourceCPU:    resource.MustParse(fmt.Sprintf("%d", 11)),
-				corev1.ResourceMemory: resource.MustParse(fmt.Sprintf("%dGi", 5)),
-			})
-			cloudProvider.InstanceTypes = AddInstanceResources(cloudProvider.InstanceTypes, corev1.ResourceList{
-				corev1.ResourceCPU:    resource.MustParse(fmt.Sprintf("%d", 12)),
-				corev1.ResourceMemory: resource.MustParse(fmt.Sprintf("%dGi", 6)),
-			})
-
-			pod := test.UnschedulablePod(test.PodOptions{
-				ResourceRequirements: corev1.ResourceRequirements{
-					Limits:   corev1.ResourceList{corev1.ResourceCPU: resource.MustParse("5"), corev1.ResourceMemory: resource.MustParse("1Gi")},
-					Requests: corev1.ResourceList{corev1.ResourceCPU: resource.MustParse("5"), corev1.ResourceMemory: resource.MustParse("1Gi")},
-				},
-				InitContainers: []corev1.Container{
-					{
-						RestartPolicy: lo.ToPtr(corev1.ContainerRestartPolicyAlways),
-						Resources: corev1.ResourceRequirements{
-							Limits:   corev1.ResourceList{corev1.ResourceCPU: resource.MustParse("4.9"), corev1.ResourceMemory: resource.MustParse("2.9Gi")},
-							Requests: corev1.ResourceList{corev1.ResourceCPU: resource.MustParse("4.9"), corev1.ResourceMemory: resource.MustParse("2.9Gi")},
-						},
-					},
-					{
-						Resources: corev1.ResourceRequirements{
-							Limits:   corev1.ResourceList{corev1.ResourceCPU: resource.MustParse("6"), corev1.ResourceMemory: resource.MustParse("2Gi")},
-							Requests: corev1.ResourceList{corev1.ResourceCPU: resource.MustParse("6"), corev1.ResourceMemory: resource.MustParse("2Gi")},
-						},
-					},
-				},
-			})
-
-			ExpectProvisioned(ctx, env.Client, cluster, cloudProvider, prov, pod)
-			node := ExpectScheduled(ctx, env.Client, pod)
-			ExpectResources(corev1.ResourceList{
-				corev1.ResourceCPU:    resource.MustParse("11"),
-				corev1.ResourceMemory: resource.MustParse("5Gi"),
-			}, node.Status.Capacity)
-		})
-=======
->>>>>>> 715c4469
 		It("should not schedule if combined max resources are too large for any node", func() {
 			ExpectApplied(ctx, env.Client, test.NodePool(), test.DaemonSet(
 				test.DaemonSetOptions{PodOptions: test.PodOptions{

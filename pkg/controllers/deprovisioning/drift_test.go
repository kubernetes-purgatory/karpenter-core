/*
Licensed under the Apache License, Version 2.0 (the "License");
you may not use this file except in compliance with the License.
You may obtain a copy of the License at

    http://www.apache.org/licenses/LICENSE-2.0

Unless required by applicable law or agreed to in writing, software
distributed under the License is distributed on an "AS IS" BASIS,
WITHOUT WARRANTIES OR CONDITIONS OF ANY KIND, either express or implied.
See the License for the specific language governing permissions and
limitations under the License.
*/

package deprovisioning_test

import (
	"sync"
	"time"

	. "github.com/onsi/ginkgo/v2"
	. "github.com/onsi/gomega"
	"github.com/samber/lo"
	v1 "k8s.io/api/core/v1"
	"k8s.io/apimachinery/pkg/api/resource"
	metav1 "k8s.io/apimachinery/pkg/apis/meta/v1"
	"k8s.io/apimachinery/pkg/types"
	"knative.dev/pkg/ptr"
	"sigs.k8s.io/controller-runtime/pkg/client"

	"github.com/aws/karpenter-core/pkg/apis/v1alpha5"
	"github.com/aws/karpenter-core/pkg/cloudprovider"
	"github.com/aws/karpenter-core/pkg/cloudprovider/fake"
	"github.com/aws/karpenter-core/pkg/test"
	. "github.com/aws/karpenter-core/pkg/test/expectations"
)

var _ = Describe("Drift", func() {
	var prov *v1alpha5.Provisioner
	var machine *v1alpha5.Machine
	var node *v1.Node

	BeforeEach(func() {
		prov = test.Provisioner()
		machine, node = test.MachineAndNode(v1alpha5.Machine{
			ObjectMeta: metav1.ObjectMeta{
				Labels: map[string]string{
					v1alpha5.ProvisionerNameLabelKey: prov.Name,
					v1.LabelInstanceTypeStable:       mostExpensiveInstance.Name,
					v1alpha5.LabelCapacityType:       mostExpensiveOffering.CapacityType,
					v1.LabelTopologyZone:             mostExpensiveOffering.Zone,
				},
			},
			Status: v1alpha5.MachineStatus{
				ProviderID: test.RandomProviderID(),
				Allocatable: map[v1.ResourceName]resource.Quantity{
					v1.ResourceCPU:  resource.MustParse("32"),
					v1.ResourcePods: resource.MustParse("100"),
				},
			},
		})
		machine.StatusConditions().MarkTrue(v1alpha5.MachineDrifted)
	})
<<<<<<< HEAD
	It("should ignore nodes without the drifted status condition", func() {
		_ = machine.StatusConditions().ClearCondition(v1alpha5.MachineDrifted)
=======
	It("should ignore drifted nodes if the feature flag is disabled", func() {
		ctx = settings.ToContext(ctx, test.Settings(settings.Settings{DriftEnabled: false}))
		ExpectApplied(ctx, env.Client, machine, node, prov)

		// inform cluster state about nodes and machines
		ExpectMakeInitializedAndStateUpdated(ctx, env.Client, nodeStateController, machineStateController, []*v1.Node{node}, []*v1alpha5.Machine{machine})

		fakeClock.Step(10 * time.Minute)

		var wg sync.WaitGroup
		ExpectTriggerVerifyAction(&wg)
		ExpectReconcileSucceeded(ctx, deprovisioningController, types.NamespacedName{})
		wg.Wait()

		// Expect to not create or delete more machines
		Expect(ExpectMachines(ctx, env.Client)).To(HaveLen(1))
		ExpectExists(ctx, env.Client, machine)
	})
	It("should ignore nodes with the disrupted annotation key, but not the drifted value", func() {
		node.Annotations = lo.Assign(node.Annotations, map[string]string{
			v1alpha5.VoluntaryDisruptionAnnotationKey: "wrong-value",
		})
		ExpectApplied(ctx, env.Client, machine, node, prov)

		// inform cluster state about nodes and machines
		ExpectMakeInitializedAndStateUpdated(ctx, env.Client, nodeStateController, machineStateController, []*v1.Node{node}, []*v1alpha5.Machine{machine})

		fakeClock.Step(10 * time.Minute)

		var wg sync.WaitGroup
		ExpectTriggerVerifyAction(&wg)
		ExpectReconcileSucceeded(ctx, deprovisioningController, types.NamespacedName{})
		wg.Wait()

		// Expect to not create or delete more machines
		Expect(ExpectMachines(ctx, env.Client)).To(HaveLen(1))
		ExpectExists(ctx, env.Client, machine)
	})
	It("should ignore nodes without the disrupted annotation key", func() {
		delete(node.Annotations, v1alpha5.VoluntaryDisruptionAnnotationKey)
>>>>>>> 1a05bdff
		ExpectApplied(ctx, env.Client, machine, node, prov)

		// inform cluster state about nodes and machines
		ExpectMakeInitializedAndStateUpdated(ctx, env.Client, nodeStateController, machineStateController, []*v1.Node{node}, []*v1alpha5.Machine{machine})

		fakeClock.Step(10 * time.Minute)

		ExpectReconcileSucceeded(ctx, deprovisioningController, types.NamespacedName{})

		// Expect to not create or delete more machines
		Expect(ExpectMachines(ctx, env.Client)).To(HaveLen(1))
		ExpectExists(ctx, env.Client, machine)
	})
	It("can delete drifted nodes", func() {
		ExpectApplied(ctx, env.Client, machine, node, prov)

		// inform cluster state about nodes and machines
		ExpectMakeInitializedAndStateUpdated(ctx, env.Client, nodeStateController, machineStateController, []*v1.Node{node}, []*v1alpha5.Machine{machine})

		fakeClock.Step(10 * time.Minute)

		var wg sync.WaitGroup
		ExpectTriggerVerifyAction(&wg)
		ExpectReconcileSucceeded(ctx, deprovisioningController, types.NamespacedName{})
		wg.Wait()

		// Cascade any deletion of the machine to the node
		ExpectMachinesCascadeDeletion(ctx, env.Client, machine)

		// We should delete the machine that has drifted
		Expect(ExpectMachines(ctx, env.Client)).To(HaveLen(0))
		Expect(ExpectNodes(ctx, env.Client)).To(HaveLen(0))
		ExpectNotFound(ctx, env.Client, machine, node)
	})
	It("should deprovision all empty drifted nodes in parallel", func() {
		machines, nodes := test.MachinesAndNodes(100, v1alpha5.Machine{
			ObjectMeta: metav1.ObjectMeta{
				Annotations: map[string]string{
					v1alpha5.VoluntaryDisruptionAnnotationKey: v1alpha5.VoluntaryDisruptionDriftedAnnotationValue,
				},
				Labels: map[string]string{
					v1alpha5.ProvisionerNameLabelKey: prov.Name,
					v1.LabelInstanceTypeStable:       mostExpensiveInstance.Name,
					v1alpha5.LabelCapacityType:       mostExpensiveOffering.CapacityType,
					v1.LabelTopologyZone:             mostExpensiveOffering.Zone,
				},
			},
			Status: v1alpha5.MachineStatus{
				Allocatable: map[v1.ResourceName]resource.Quantity{
					v1.ResourceCPU:  resource.MustParse("32"),
					v1.ResourcePods: resource.MustParse("100"),
				},
			},
		})
		for _, m := range machines {
			m.StatusConditions().MarkTrue(v1alpha5.MachineDrifted)
			ExpectApplied(ctx, env.Client, m)
		}
		for _, n := range nodes {
			ExpectApplied(ctx, env.Client, n)
		}
		ExpectApplied(ctx, env.Client, prov)

		// inform cluster state about nodes and machines
		ExpectMakeInitializedAndStateUpdated(ctx, env.Client, nodeStateController, machineStateController, nodes, machines)

		var wg sync.WaitGroup
		ExpectTriggerVerifyAction(&wg)
		ExpectReconcileSucceeded(ctx, deprovisioningController, types.NamespacedName{})
		wg.Wait()

		// Cascade any deletion of the machine to the node
		ExpectMachinesCascadeDeletion(ctx, env.Client, machines...)

		// Expect that the expired machines are gone
		Expect(ExpectNodes(ctx, env.Client)).To(HaveLen(0))
		Expect(ExpectMachines(ctx, env.Client)).To(HaveLen(0))
	})
	It("can replace drifted nodes", func() {
		labels := map[string]string{
			"app": "test",
		}
		// create our RS so we can link a pod to it
		rs := test.ReplicaSet()
		ExpectApplied(ctx, env.Client, rs)
		Expect(env.Client.Get(ctx, client.ObjectKeyFromObject(rs), rs)).To(Succeed())

		pod := test.Pod(test.PodOptions{
			ObjectMeta: metav1.ObjectMeta{Labels: labels,
				OwnerReferences: []metav1.OwnerReference{
					{
						APIVersion:         "apps/v1",
						Kind:               "ReplicaSet",
						Name:               rs.Name,
						UID:                rs.UID,
						Controller:         ptr.Bool(true),
						BlockOwnerDeletion: ptr.Bool(true),
					},
				}}})

		ExpectApplied(ctx, env.Client, rs, pod, machine, node, prov)

		// bind the pods to the node
		ExpectManualBinding(ctx, env.Client, pod, node)

		// inform cluster state about nodes and machines
		ExpectMakeInitializedAndStateUpdated(ctx, env.Client, nodeStateController, machineStateController, []*v1.Node{node}, []*v1alpha5.Machine{machine})

		fakeClock.Step(10 * time.Minute)

		// deprovisioning won't delete the old machine until the new machine is ready
		var wg sync.WaitGroup
		ExpectTriggerVerifyAction(&wg)
		ExpectMakeNewMachinesReady(ctx, env.Client, &wg, cluster, cloudProvider, 1)
		ExpectReconcileSucceeded(ctx, deprovisioningController, types.NamespacedName{})
		wg.Wait()

		// Cascade any deletion of the machine to the node
		ExpectMachinesCascadeDeletion(ctx, env.Client, machine)

		ExpectNotFound(ctx, env.Client, machine, node)

		// Expect that the new machine was created and its different than the original
		machines := ExpectMachines(ctx, env.Client)
		nodes := ExpectNodes(ctx, env.Client)
		Expect(machines).To(HaveLen(1))
		Expect(nodes).To(HaveLen(1))
		Expect(machines[0].Name).ToNot(Equal(machine.Name))
		Expect(nodes[0].Name).ToNot(Equal(node.Name))
	})
	It("can replace drifted nodes with multiple nodes", func() {
		currentInstance := fake.NewInstanceType(fake.InstanceTypeOptions{
			Name: "current-on-demand",
			Offerings: []cloudprovider.Offering{
				{
					CapacityType: v1alpha5.CapacityTypeOnDemand,
					Zone:         "test-zone-1a",
					Price:        0.5,
					Available:    false,
				},
			},
		})
		replacementInstance := fake.NewInstanceType(fake.InstanceTypeOptions{
			Name: "replacement-on-demand",
			Offerings: []cloudprovider.Offering{
				{
					CapacityType: v1alpha5.CapacityTypeOnDemand,
					Zone:         "test-zone-1a",
					Price:        0.3,
					Available:    true,
				},
			},
			Resources: map[v1.ResourceName]resource.Quantity{v1.ResourceCPU: resource.MustParse("3")},
		})
		cloudProvider.InstanceTypes = []*cloudprovider.InstanceType{
			currentInstance,
			replacementInstance,
		}

		labels := map[string]string{
			"app": "test",
		}
		// create our RS so we can link a pod to it
		rs := test.ReplicaSet()
		ExpectApplied(ctx, env.Client, rs)
		Expect(env.Client.Get(ctx, client.ObjectKeyFromObject(rs), rs)).To(Succeed())

		pods := test.Pods(3, test.PodOptions{
			ObjectMeta: metav1.ObjectMeta{Labels: labels,
				OwnerReferences: []metav1.OwnerReference{
					{
						APIVersion:         "apps/v1",
						Kind:               "ReplicaSet",
						Name:               rs.Name,
						UID:                rs.UID,
						Controller:         ptr.Bool(true),
						BlockOwnerDeletion: ptr.Bool(true),
					},
				}},
			// Make each pod request about a third of the allocatable on the node
			ResourceRequirements: v1.ResourceRequirements{
				Requests: map[v1.ResourceName]resource.Quantity{v1.ResourceCPU: resource.MustParse("2")},
			},
		})

		machine.Labels = lo.Assign(machine.Labels, map[string]string{
			v1.LabelInstanceTypeStable: currentInstance.Name,
			v1alpha5.LabelCapacityType: currentInstance.Offerings[0].CapacityType,
			v1.LabelTopologyZone:       currentInstance.Offerings[0].Zone,
		})
		machine.Status.Allocatable = map[v1.ResourceName]resource.Quantity{v1.ResourceCPU: resource.MustParse("8")}
		node.Labels = lo.Assign(node.Labels, map[string]string{
			v1.LabelInstanceTypeStable: currentInstance.Name,
			v1alpha5.LabelCapacityType: currentInstance.Offerings[0].CapacityType,
			v1.LabelTopologyZone:       currentInstance.Offerings[0].Zone,
		})
		node.Status.Allocatable = map[v1.ResourceName]resource.Quantity{v1.ResourceCPU: resource.MustParse("8")}

		ExpectApplied(ctx, env.Client, rs, machine, node, prov, pods[0], pods[1], pods[2])

		// bind the pods to the node
		ExpectManualBinding(ctx, env.Client, pods[0], node)
		ExpectManualBinding(ctx, env.Client, pods[1], node)
		ExpectManualBinding(ctx, env.Client, pods[2], node)

		// inform cluster state about nodes and machines
		ExpectMakeInitializedAndStateUpdated(ctx, env.Client, nodeStateController, machineStateController, []*v1.Node{node}, []*v1alpha5.Machine{machine})

		fakeClock.Step(10 * time.Minute)

		// deprovisioning won't delete the old node until the new node is ready
		var wg sync.WaitGroup
		ExpectTriggerVerifyAction(&wg)
		ExpectMakeNewMachinesReady(ctx, env.Client, &wg, cluster, cloudProvider, 3)
		ExpectReconcileSucceeded(ctx, deprovisioningController, client.ObjectKey{})
		wg.Wait()

		// Cascade any deletion of the machine to the node
		ExpectMachinesCascadeDeletion(ctx, env.Client, machine)

		// expect that drift provisioned three nodes, one for each pod
		ExpectNotFound(ctx, env.Client, machine, node)
		Expect(ExpectMachines(ctx, env.Client)).To(HaveLen(3))
		Expect(ExpectNodes(ctx, env.Client)).To(HaveLen(3))
	})
	It("should drift one non-empty node at a time", func() {
		labels := map[string]string{
			"app": "test",
		}

		// create our RS so we can link a pod to it
		rs := test.ReplicaSet()
		ExpectApplied(ctx, env.Client, rs)

		pods := test.Pods(2, test.PodOptions{
			ObjectMeta: metav1.ObjectMeta{Labels: labels,
				OwnerReferences: []metav1.OwnerReference{
					{
						APIVersion:         "apps/v1",
						Kind:               "ReplicaSet",
						Name:               rs.Name,
						UID:                rs.UID,
						Controller:         ptr.Bool(true),
						BlockOwnerDeletion: ptr.Bool(true),
					},
				},
			},
			// Make each pod request only fit on a single node
			ResourceRequirements: v1.ResourceRequirements{
				Requests: map[v1.ResourceName]resource.Quantity{v1.ResourceCPU: resource.MustParse("30")},
			},
		})

		machine2, node2 := test.MachineAndNode(v1alpha5.Machine{
			ObjectMeta: metav1.ObjectMeta{
				Labels: map[string]string{
					v1alpha5.ProvisionerNameLabelKey: prov.Name,
					v1.LabelInstanceTypeStable:       mostExpensiveInstance.Name,
					v1alpha5.LabelCapacityType:       mostExpensiveOffering.CapacityType,
					v1.LabelTopologyZone:             mostExpensiveOffering.Zone,
				},
			},
			Status: v1alpha5.MachineStatus{
				ProviderID:  test.RandomProviderID(),
				Allocatable: map[v1.ResourceName]resource.Quantity{v1.ResourceCPU: resource.MustParse("32")},
			},
		})
		machine2.StatusConditions().MarkTrue(v1alpha5.MachineDrifted)

		ExpectApplied(ctx, env.Client, rs, pods[0], pods[1], machine, node, machine2, node2, prov)

		// bind pods to node so that they're not empty and don't deprovision in parallel.
		ExpectManualBinding(ctx, env.Client, pods[0], node)
		ExpectManualBinding(ctx, env.Client, pods[1], node2)

		// inform cluster state about nodes and machines
		ExpectMakeInitializedAndStateUpdated(ctx, env.Client, nodeStateController, machineStateController, []*v1.Node{node, node2}, []*v1alpha5.Machine{machine, machine2})

		// deprovisioning won't delete the old node until the new node is ready
		var wg sync.WaitGroup
		ExpectTriggerVerifyAction(&wg)
		ExpectMakeNewMachinesReady(ctx, env.Client, &wg, cluster, cloudProvider, 1)
		ExpectReconcileSucceeded(ctx, deprovisioningController, types.NamespacedName{})
		wg.Wait()

		// Cascade any deletion of the machine to the node
		ExpectMachinesCascadeDeletion(ctx, env.Client, machine, machine2)

		nodes := ExpectNodes(ctx, env.Client)
		_, ok1 := lo.Find(nodes, func(n *v1.Node) bool {
			return n.Name == node.Name
		})
		_, ok2 := lo.Find(nodes, func(n *v1.Node) bool {
			return n.Name == node2.Name
		})
		// Expect that one of the drifted machines is gone and replaced
		Expect(ok1 || ok2).To(BeTrue())
		Expect(ExpectNodes(ctx, env.Client)).To(HaveLen(2))
		Expect(ExpectMachines(ctx, env.Client)).To(HaveLen(2))
	})
})<|MERGE_RESOLUTION|>--- conflicted
+++ resolved
@@ -61,51 +61,8 @@
 		})
 		machine.StatusConditions().MarkTrue(v1alpha5.MachineDrifted)
 	})
-<<<<<<< HEAD
 	It("should ignore nodes without the drifted status condition", func() {
 		_ = machine.StatusConditions().ClearCondition(v1alpha5.MachineDrifted)
-=======
-	It("should ignore drifted nodes if the feature flag is disabled", func() {
-		ctx = settings.ToContext(ctx, test.Settings(settings.Settings{DriftEnabled: false}))
-		ExpectApplied(ctx, env.Client, machine, node, prov)
-
-		// inform cluster state about nodes and machines
-		ExpectMakeInitializedAndStateUpdated(ctx, env.Client, nodeStateController, machineStateController, []*v1.Node{node}, []*v1alpha5.Machine{machine})
-
-		fakeClock.Step(10 * time.Minute)
-
-		var wg sync.WaitGroup
-		ExpectTriggerVerifyAction(&wg)
-		ExpectReconcileSucceeded(ctx, deprovisioningController, types.NamespacedName{})
-		wg.Wait()
-
-		// Expect to not create or delete more machines
-		Expect(ExpectMachines(ctx, env.Client)).To(HaveLen(1))
-		ExpectExists(ctx, env.Client, machine)
-	})
-	It("should ignore nodes with the disrupted annotation key, but not the drifted value", func() {
-		node.Annotations = lo.Assign(node.Annotations, map[string]string{
-			v1alpha5.VoluntaryDisruptionAnnotationKey: "wrong-value",
-		})
-		ExpectApplied(ctx, env.Client, machine, node, prov)
-
-		// inform cluster state about nodes and machines
-		ExpectMakeInitializedAndStateUpdated(ctx, env.Client, nodeStateController, machineStateController, []*v1.Node{node}, []*v1alpha5.Machine{machine})
-
-		fakeClock.Step(10 * time.Minute)
-
-		var wg sync.WaitGroup
-		ExpectTriggerVerifyAction(&wg)
-		ExpectReconcileSucceeded(ctx, deprovisioningController, types.NamespacedName{})
-		wg.Wait()
-
-		// Expect to not create or delete more machines
-		Expect(ExpectMachines(ctx, env.Client)).To(HaveLen(1))
-		ExpectExists(ctx, env.Client, machine)
-	})
-	It("should ignore nodes without the disrupted annotation key", func() {
-		delete(node.Annotations, v1alpha5.VoluntaryDisruptionAnnotationKey)
->>>>>>> 1a05bdff
 		ExpectApplied(ctx, env.Client, machine, node, prov)
 
 		// inform cluster state about nodes and machines
@@ -143,9 +100,6 @@
 	It("should deprovision all empty drifted nodes in parallel", func() {
 		machines, nodes := test.MachinesAndNodes(100, v1alpha5.Machine{
 			ObjectMeta: metav1.ObjectMeta{
-				Annotations: map[string]string{
-					v1alpha5.VoluntaryDisruptionAnnotationKey: v1alpha5.VoluntaryDisruptionDriftedAnnotationValue,
-				},
 				Labels: map[string]string{
 					v1alpha5.ProvisionerNameLabelKey: prov.Name,
 					v1.LabelInstanceTypeStable:       mostExpensiveInstance.Name,

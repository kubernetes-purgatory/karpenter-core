/*
Licensed under the Apache License, Version 2.0 (the "License");
you may not use this file except in compliance with the License.
You may obtain a copy of the License at

    http://www.apache.org/licenses/LICENSE-2.0

Unless required by applicable law or agreed to in writing, software
distributed under the License is distributed on an "AS IS" BASIS,
WITHOUT WARRANTIES OR CONDITIONS OF ANY KIND, either express or implied.
See the License for the specific language governing permissions and
limitations under the License.
*/

package deprovisioning_test

import (
	"sync"

	. "github.com/onsi/ginkgo/v2"
	. "github.com/onsi/gomega"
	"github.com/samber/lo"
	v1 "k8s.io/api/core/v1"
	"k8s.io/apimachinery/pkg/api/resource"
	metav1 "k8s.io/apimachinery/pkg/apis/meta/v1"
	"k8s.io/apimachinery/pkg/types"
	"knative.dev/pkg/ptr"
	"sigs.k8s.io/controller-runtime/pkg/client"
	"sigs.k8s.io/controller-runtime/pkg/reconcile"

	"github.com/aws/karpenter-core/pkg/apis/v1alpha5"
	"github.com/aws/karpenter-core/pkg/cloudprovider"
	"github.com/aws/karpenter-core/pkg/cloudprovider/fake"
	"github.com/aws/karpenter-core/pkg/test"
	. "github.com/aws/karpenter-core/pkg/test/expectations"
)

var _ = Describe("Expiration", func() {
	var prov *v1alpha5.Provisioner
	var machine *v1alpha5.Machine
	var node *v1.Node

	BeforeEach(func() {
		prov = test.Provisioner(test.ProvisionerOptions{
			TTLSecondsUntilExpired: ptr.Int64(30),
		})
		machine, node = test.MachineAndNode(v1alpha5.Machine{
			ObjectMeta: metav1.ObjectMeta{
				Labels: map[string]string{
					v1alpha5.ProvisionerNameLabelKey: prov.Name,
					v1.LabelInstanceTypeStable:       mostExpensiveInstance.Name,
					v1alpha5.LabelCapacityType:       mostExpensiveOffering.CapacityType,
					v1.LabelTopologyZone:             mostExpensiveOffering.Zone,
				},
			},
			Status: v1alpha5.MachineStatus{
				ProviderID: test.RandomProviderID(),
				Allocatable: map[v1.ResourceName]resource.Quantity{
					v1.ResourceCPU:  resource.MustParse("32"),
					v1.ResourcePods: resource.MustParse("100"),
				},
			},
		})
		machine.StatusConditions().MarkTrue(v1alpha5.MachineExpired)
	})
<<<<<<< HEAD
	It("should ignore nodes without the expired status condition", func() {
		_ = machine.StatusConditions().ClearCondition(v1alpha5.MachineExpired)
=======
	It("should ignore nodes with the disruption annotation but different value", func() {
		node.Annotations = lo.Assign(node.Annotations, map[string]string{
			v1alpha5.VoluntaryDisruptionAnnotationKey: "wrong-value",
		})
		ExpectApplied(ctx, env.Client, machine, node, prov)

		// inform cluster state about nodes and machines
		ExpectMakeInitializedAndStateUpdated(ctx, env.Client, nodeStateController, machineStateController, []*v1.Node{node}, []*v1alpha5.Machine{machine})

		ExpectReconcileSucceeded(ctx, deprovisioningController, types.NamespacedName{})

		// Expect to not create or delete more machines
		Expect(ExpectNodes(ctx, env.Client)).To(HaveLen(1))
		ExpectExists(ctx, env.Client, node)
	})
	It("should ignore nodes without the disruption annotation", func() {
		delete(node.Annotations, v1alpha5.VoluntaryDisruptionAnnotationKey)
>>>>>>> 1a05bdff
		ExpectApplied(ctx, env.Client, machine, node, prov)

		// inform cluster state about nodes and machines
		ExpectMakeInitializedAndStateUpdated(ctx, env.Client, nodeStateController, machineStateController, []*v1.Node{node}, []*v1alpha5.Machine{machine})

		ExpectReconcileSucceeded(ctx, deprovisioningController, types.NamespacedName{})

		// Expect to not create or delete more machines
		Expect(ExpectMachines(ctx, env.Client)).To(HaveLen(1))
		Expect(ExpectNodes(ctx, env.Client)).To(HaveLen(1))
		ExpectExists(ctx, env.Client, machine)
	})
	It("can delete expired nodes", func() {
		ExpectApplied(ctx, env.Client, machine, node, prov)

		// inform cluster state about nodes and machines
		ExpectMakeInitializedAndStateUpdated(ctx, env.Client, nodeStateController, machineStateController, []*v1.Node{node}, []*v1alpha5.Machine{machine})

		var wg sync.WaitGroup
		ExpectTriggerVerifyAction(&wg)
		ExpectReconcileSucceeded(ctx, deprovisioningController, types.NamespacedName{})
		wg.Wait()

		// Cascade any deletion of the machine to the node
		ExpectMachinesCascadeDeletion(ctx, env.Client, machine)

		// Expect that the expired machine is gone
		Expect(ExpectMachines(ctx, env.Client)).To(HaveLen(0))
		Expect(ExpectNodes(ctx, env.Client)).To(HaveLen(0))
		ExpectNotFound(ctx, env.Client, machine, node)
	})
	It("should deprovision all empty expired nodes in parallel", func() {
		machines, nodes := test.MachinesAndNodes(100, v1alpha5.Machine{
			ObjectMeta: metav1.ObjectMeta{
				Annotations: map[string]string{
					v1alpha5.VoluntaryDisruptionAnnotationKey: v1alpha5.VoluntaryDisruptionExpiredAnnotationValue,
				},
				Labels: map[string]string{
					v1alpha5.ProvisionerNameLabelKey: prov.Name,
					v1.LabelInstanceTypeStable:       mostExpensiveInstance.Name,
					v1alpha5.LabelCapacityType:       mostExpensiveOffering.CapacityType,
					v1.LabelTopologyZone:             mostExpensiveOffering.Zone,
				},
			},
			Status: v1alpha5.MachineStatus{
				Allocatable: map[v1.ResourceName]resource.Quantity{
					v1.ResourceCPU:  resource.MustParse("32"),
					v1.ResourcePods: resource.MustParse("100"),
				},
			},
		})
		for _, m := range machines {
			m.StatusConditions().MarkTrue(v1alpha5.MachineExpired)
			ExpectApplied(ctx, env.Client, m)
		}
		for _, n := range nodes {
			ExpectApplied(ctx, env.Client, n)
		}
		ExpectApplied(ctx, env.Client, prov)

		// inform cluster state about nodes and machines
		ExpectMakeInitializedAndStateUpdated(ctx, env.Client, nodeStateController, machineStateController, nodes, machines)

		var wg sync.WaitGroup
		ExpectTriggerVerifyAction(&wg)
		ExpectReconcileSucceeded(ctx, deprovisioningController, types.NamespacedName{})
		wg.Wait()

		// Cascade any deletion of the machine to the node
		ExpectMachinesCascadeDeletion(ctx, env.Client, machines...)

		// Expect that the expired machines are gone
		Expect(ExpectNodes(ctx, env.Client)).To(HaveLen(0))
		Expect(ExpectMachines(ctx, env.Client)).To(HaveLen(0))
	})
	It("should expire one non-empty node at a time, starting with most expired", func() {
		expireProv := test.Provisioner(test.ProvisionerOptions{
			TTLSecondsUntilExpired: ptr.Int64(100),
		})

		labels := map[string]string{
			"app": "test",
		}

		// create our RS so we can link a pod to it
		rs := test.ReplicaSet()
		ExpectApplied(ctx, env.Client, rs)

		pods := test.Pods(2, test.PodOptions{
			ObjectMeta: metav1.ObjectMeta{Labels: labels,
				OwnerReferences: []metav1.OwnerReference{
					{
						APIVersion:         "apps/v1",
						Kind:               "ReplicaSet",
						Name:               rs.Name,
						UID:                rs.UID,
						Controller:         ptr.Bool(true),
						BlockOwnerDeletion: ptr.Bool(true),
					},
				},
			},
		})

		machineToExpire, nodeToExpire := test.MachineAndNode(v1alpha5.Machine{
			ObjectMeta: metav1.ObjectMeta{
				Labels: map[string]string{
					v1alpha5.ProvisionerNameLabelKey: expireProv.Name,
					v1.LabelInstanceTypeStable:       mostExpensiveInstance.Name,
					v1alpha5.LabelCapacityType:       mostExpensiveOffering.CapacityType,
					v1.LabelTopologyZone:             mostExpensiveOffering.Zone,
				},
			},
			Status: v1alpha5.MachineStatus{
				ProviderID:  test.RandomProviderID(),
				Allocatable: map[v1.ResourceName]resource.Quantity{v1.ResourceCPU: resource.MustParse("32")},
			},
		})
		machineToExpire.StatusConditions().MarkTrue(v1alpha5.MachineExpired)

		machineNotExpire, nodeNotExpire := test.MachineAndNode(v1alpha5.Machine{
			ObjectMeta: metav1.ObjectMeta{
				Labels: map[string]string{
					v1alpha5.ProvisionerNameLabelKey: prov.Name,
					v1.LabelInstanceTypeStable:       mostExpensiveInstance.Name,
					v1alpha5.LabelCapacityType:       mostExpensiveOffering.CapacityType,
					v1.LabelTopologyZone:             mostExpensiveOffering.Zone,
				},
			},
			Status: v1alpha5.MachineStatus{
				ProviderID:  test.RandomProviderID(),
				Allocatable: map[v1.ResourceName]resource.Quantity{v1.ResourceCPU: resource.MustParse("32")},
			},
		})

		ExpectApplied(ctx, env.Client, rs, pods[0], pods[1], machineToExpire, nodeToExpire, machineNotExpire, nodeNotExpire, expireProv, prov)

		// bind pods to node so that they're not empty and don't deprovision in parallel.
		ExpectManualBinding(ctx, env.Client, pods[0], nodeToExpire)
		ExpectManualBinding(ctx, env.Client, pods[1], nodeNotExpire)

		// inform cluster state about nodes and machines
		ExpectMakeInitializedAndStateUpdated(ctx, env.Client, nodeStateController, machineStateController, []*v1.Node{nodeToExpire, nodeNotExpire}, []*v1alpha5.Machine{machineToExpire, machineNotExpire})

		// deprovisioning won't delete the old node until the new node is ready
		var wg sync.WaitGroup
		ExpectTriggerVerifyAction(&wg)
		ExpectMakeNewMachinesReady(ctx, env.Client, &wg, cluster, cloudProvider, 1)
		ExpectReconcileSucceeded(ctx, deprovisioningController, types.NamespacedName{})
		wg.Wait()

		// Cascade any deletion of the machine to the node
		ExpectMachinesCascadeDeletion(ctx, env.Client, machineToExpire)

		// Expect that one of the expired machines is gone
		Expect(ExpectMachines(ctx, env.Client)).To(HaveLen(2))
		Expect(ExpectNodes(ctx, env.Client)).To(HaveLen(2))
		ExpectNotFound(ctx, env.Client, machineToExpire, nodeToExpire)
	})
	It("can replace node for expiration", func() {
		labels := map[string]string{
			"app": "test",
		}
		// create our RS so we can link a pod to it
		rs := test.ReplicaSet()
		ExpectApplied(ctx, env.Client, rs)

		pod := test.Pod(test.PodOptions{
			ObjectMeta: metav1.ObjectMeta{Labels: labels,
				OwnerReferences: []metav1.OwnerReference{
					{
						APIVersion:         "apps/v1",
						Kind:               "ReplicaSet",
						Name:               rs.Name,
						UID:                rs.UID,
						Controller:         ptr.Bool(true),
						BlockOwnerDeletion: ptr.Bool(true),
					},
				},
			},
		})
		prov.Spec.TTLSecondsUntilExpired = ptr.Int64(30)
		ExpectApplied(ctx, env.Client, rs, pod, machine, node, prov)

		// bind pods to node
		ExpectManualBinding(ctx, env.Client, pod, node)

		// inform cluster state about nodes and machines
		ExpectMakeInitializedAndStateUpdated(ctx, env.Client, nodeStateController, machineStateController, []*v1.Node{node}, []*v1alpha5.Machine{machine})

		// deprovisioning won't delete the old node until the new node is ready
		var wg sync.WaitGroup
		ExpectTriggerVerifyAction(&wg)
		ExpectMakeNewMachinesReady(ctx, env.Client, &wg, cluster, cloudProvider, 1)
		ExpectReconcileSucceeded(ctx, deprovisioningController, types.NamespacedName{})
		wg.Wait()

		// Cascade any deletion of the machine to the node
		ExpectMachinesCascadeDeletion(ctx, env.Client, machine)

		// Expect that the new machine was created, and it's different than the original
		ExpectNotFound(ctx, env.Client, machine, node)
		machines := ExpectMachines(ctx, env.Client)
		nodes := ExpectNodes(ctx, env.Client)
		Expect(machines).To(HaveLen(1))
		Expect(nodes).To(HaveLen(1))
		Expect(machines[0].Name).ToNot(Equal(machine.Name))
		Expect(nodes[0].Name).ToNot(Equal(node.Name))
	})
	It("should uncordon nodes when expiration replacement fails", func() {
		cloudProvider.AllowedCreateCalls = 0 // fail the replacement and expect it to uncordon

		labels := map[string]string{
			"app": "test",
		}
		// create our RS so we can link a pod to it
		rs := test.ReplicaSet()
		ExpectApplied(ctx, env.Client, rs)
		Expect(env.Client.Get(ctx, client.ObjectKeyFromObject(rs), rs)).To(Succeed())

		pod := test.Pod(test.PodOptions{
			ObjectMeta: metav1.ObjectMeta{Labels: labels,
				OwnerReferences: []metav1.OwnerReference{
					{
						APIVersion:         "apps/v1",
						Kind:               "ReplicaSet",
						Name:               rs.Name,
						UID:                rs.UID,
						Controller:         ptr.Bool(true),
						BlockOwnerDeletion: ptr.Bool(true),
					},
				},
			},
		})
		ExpectApplied(ctx, env.Client, rs, machine, node, prov, pod)

		// bind pods to node
		ExpectManualBinding(ctx, env.Client, pod, node)

		// inform cluster state about nodes and machines
		ExpectMakeInitializedAndStateUpdated(ctx, env.Client, nodeStateController, machineStateController, []*v1.Node{node}, []*v1alpha5.Machine{machine})

		var wg sync.WaitGroup
		ExpectTriggerVerifyAction(&wg)
		ExpectNewMachinesDeleted(ctx, env.Client, &wg, 1)
		_, err := deprovisioningController.Reconcile(ctx, reconcile.Request{})
		Expect(err).To(HaveOccurred())
		wg.Wait()

		// We should have tried to create a new machine but failed to do so; therefore, we uncordoned the existing node
		node = ExpectExists(ctx, env.Client, node)
		Expect(node.Spec.Unschedulable).To(BeFalse())
	})
	It("can replace node for expiration with multiple nodes", func() {
		currentInstance := fake.NewInstanceType(fake.InstanceTypeOptions{
			Name: "current-on-demand",
			Offerings: []cloudprovider.Offering{
				{
					CapacityType: v1alpha5.CapacityTypeOnDemand,
					Zone:         "test-zone-1a",
					Price:        0.5,
					Available:    false,
				},
			},
		})
		replacementInstance := fake.NewInstanceType(fake.InstanceTypeOptions{
			Name: "replacement-on-demand",
			Offerings: []cloudprovider.Offering{
				{
					CapacityType: v1alpha5.CapacityTypeOnDemand,
					Zone:         "test-zone-1a",
					Price:        0.3,
					Available:    true,
				},
			},
			Resources: map[v1.ResourceName]resource.Quantity{v1.ResourceCPU: resource.MustParse("3")},
		})
		cloudProvider.InstanceTypes = []*cloudprovider.InstanceType{
			currentInstance,
			replacementInstance,
		}

		labels := map[string]string{
			"app": "test",
		}
		// create our RS so we can link a pod to it
		rs := test.ReplicaSet()
		ExpectApplied(ctx, env.Client, rs)
		Expect(env.Client.Get(ctx, client.ObjectKeyFromObject(rs), rs)).To(Succeed())

		pods := test.Pods(3, test.PodOptions{
			ObjectMeta: metav1.ObjectMeta{Labels: labels,
				OwnerReferences: []metav1.OwnerReference{
					{
						APIVersion:         "apps/v1",
						Kind:               "ReplicaSet",
						Name:               rs.Name,
						UID:                rs.UID,
						Controller:         ptr.Bool(true),
						BlockOwnerDeletion: ptr.Bool(true),
					},
				}},
			// Make each pod request about a third of the allocatable on the node
			ResourceRequirements: v1.ResourceRequirements{
				Requests: map[v1.ResourceName]resource.Quantity{v1.ResourceCPU: resource.MustParse("2")},
			},
		})
		machine.Labels = lo.Assign(machine.Labels, map[string]string{
			v1.LabelInstanceTypeStable: currentInstance.Name,
			v1alpha5.LabelCapacityType: currentInstance.Offerings[0].CapacityType,
			v1.LabelTopologyZone:       currentInstance.Offerings[0].Zone,
		})
		machine.Status.Allocatable = map[v1.ResourceName]resource.Quantity{v1.ResourceCPU: resource.MustParse("8")}
		node.Labels = lo.Assign(node.Labels, map[string]string{
			v1.LabelInstanceTypeStable: currentInstance.Name,
			v1alpha5.LabelCapacityType: currentInstance.Offerings[0].CapacityType,
			v1.LabelTopologyZone:       currentInstance.Offerings[0].Zone,
		})
		node.Status.Allocatable = map[v1.ResourceName]resource.Quantity{v1.ResourceCPU: resource.MustParse("8")}

		ExpectApplied(ctx, env.Client, rs, machine, node, prov, pods[0], pods[1], pods[2])

		// bind pods to node
		ExpectManualBinding(ctx, env.Client, pods[0], node)
		ExpectManualBinding(ctx, env.Client, pods[1], node)
		ExpectManualBinding(ctx, env.Client, pods[2], node)

		// inform cluster state about nodes and machines
		ExpectMakeInitializedAndStateUpdated(ctx, env.Client, nodeStateController, machineStateController, []*v1.Node{node}, []*v1alpha5.Machine{machine})

		// deprovisioning won't delete the old machine until the new machine is ready
		var wg sync.WaitGroup
		ExpectTriggerVerifyAction(&wg)
		ExpectMakeNewMachinesReady(ctx, env.Client, &wg, cluster, cloudProvider, 3)
		ExpectReconcileSucceeded(ctx, deprovisioningController, types.NamespacedName{})
		wg.Wait()

		// Cascade any deletion of the machine to the node
		ExpectMachinesCascadeDeletion(ctx, env.Client, machine)

		Expect(ExpectMachines(ctx, env.Client)).To(HaveLen(3))
		Expect(ExpectNodes(ctx, env.Client)).To(HaveLen(3))
		ExpectNotFound(ctx, env.Client, machine, node)
	})
})<|MERGE_RESOLUTION|>--- conflicted
+++ resolved
@@ -63,28 +63,8 @@
 		})
 		machine.StatusConditions().MarkTrue(v1alpha5.MachineExpired)
 	})
-<<<<<<< HEAD
 	It("should ignore nodes without the expired status condition", func() {
 		_ = machine.StatusConditions().ClearCondition(v1alpha5.MachineExpired)
-=======
-	It("should ignore nodes with the disruption annotation but different value", func() {
-		node.Annotations = lo.Assign(node.Annotations, map[string]string{
-			v1alpha5.VoluntaryDisruptionAnnotationKey: "wrong-value",
-		})
-		ExpectApplied(ctx, env.Client, machine, node, prov)
-
-		// inform cluster state about nodes and machines
-		ExpectMakeInitializedAndStateUpdated(ctx, env.Client, nodeStateController, machineStateController, []*v1.Node{node}, []*v1alpha5.Machine{machine})
-
-		ExpectReconcileSucceeded(ctx, deprovisioningController, types.NamespacedName{})
-
-		// Expect to not create or delete more machines
-		Expect(ExpectNodes(ctx, env.Client)).To(HaveLen(1))
-		ExpectExists(ctx, env.Client, node)
-	})
-	It("should ignore nodes without the disruption annotation", func() {
-		delete(node.Annotations, v1alpha5.VoluntaryDisruptionAnnotationKey)
->>>>>>> 1a05bdff
 		ExpectApplied(ctx, env.Client, machine, node, prov)
 
 		// inform cluster state about nodes and machines
@@ -119,9 +99,6 @@
 	It("should deprovision all empty expired nodes in parallel", func() {
 		machines, nodes := test.MachinesAndNodes(100, v1alpha5.Machine{
 			ObjectMeta: metav1.ObjectMeta{
-				Annotations: map[string]string{
-					v1alpha5.VoluntaryDisruptionAnnotationKey: v1alpha5.VoluntaryDisruptionExpiredAnnotationValue,
-				},
 				Labels: map[string]string{
 					v1alpha5.ProvisionerNameLabelKey: prov.Name,
 					v1.LabelInstanceTypeStable:       mostExpensiveInstance.Name,

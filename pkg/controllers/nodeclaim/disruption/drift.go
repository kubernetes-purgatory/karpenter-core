/*
Copyright The Kubernetes Authors.

Licensed under the Apache License, Version 2.0 (the "License");
you may not use this file except in compliance with the License.
You may obtain a copy of the License at

    http://www.apache.org/licenses/LICENSE-2.0

Unless required by applicable law or agreed to in writing, software
distributed under the License is distributed on an "AS IS" BASIS,
WITHOUT WARRANTIES OR CONDITIONS OF ANY KIND, either express or implied.
See the License for the specific language governing permissions and
limitations under the License.
*/

package disruption

import (
	"context"
	"fmt"
	"time"

	"sigs.k8s.io/controller-runtime/pkg/log"
	"sigs.k8s.io/controller-runtime/pkg/reconcile"

	"github.com/prometheus/client_golang/prometheus"
	"github.com/samber/lo"

	"sigs.k8s.io/karpenter/pkg/apis/v1beta1"
	"sigs.k8s.io/karpenter/pkg/cloudprovider"
	"sigs.k8s.io/karpenter/pkg/metrics"
	"sigs.k8s.io/karpenter/pkg/scheduling"
)

const (
	NodePoolDrifted     cloudprovider.DriftReason = "NodePoolDrifted"
	RequirementsDrifted cloudprovider.DriftReason = "RequirementsDrifted"
)

// Drift is a nodeclaim sub-controller that adds or removes status conditions on drifted nodeclaims
type Drift struct {
	cloudProvider cloudprovider.CloudProvider
}

func (d *Drift) Reconcile(ctx context.Context, nodePool *v1beta1.NodePool, nodeClaim *v1beta1.NodeClaim) (reconcile.Result, error) {
	hasDriftedCondition := nodeClaim.StatusConditions().Get(v1beta1.ConditionTypeDrifted) != nil

<<<<<<< HEAD
	// From here there are two scenarios to handle:
	// 1. If NodeClaim is not launched, remove the drift status condition
=======
	// From here there are three scenarios to handle:
	// 1. If drift is not enabled but the NodeClaim is drifted, remove the status condition
	if !options.FromContext(ctx).FeatureGates.Drift {
		_ = nodeClaim.StatusConditions().Clear(v1beta1.ConditionTypeDrifted)
		if hasDriftedCondition {
			log.FromContext(ctx).V(1).Info("removing drift status condition, drift has been disabled")
		}
		return reconcile.Result{}, nil
	}
	// 2. If NodeClaim is not launched, remove the drift status condition
>>>>>>> 1338aa23
	if !nodeClaim.StatusConditions().Get(v1beta1.ConditionTypeLaunched).IsTrue() {
		_ = nodeClaim.StatusConditions().Clear(v1beta1.ConditionTypeDrifted)
		if hasDriftedCondition {
			log.FromContext(ctx).V(1).Info("removing drift status condition, isn't launched")
		}
		return reconcile.Result{}, nil
	}
	driftedReason, err := d.isDrifted(ctx, nodePool, nodeClaim)
	if err != nil {
		return reconcile.Result{}, cloudprovider.IgnoreNodeClaimNotFoundError(fmt.Errorf("getting drift, %w", err))
	}
	// 2. Otherwise, if the NodeClaim isn't drifted, but has the status condition, remove it.
	if driftedReason == "" {
		_ = nodeClaim.StatusConditions().Clear(v1beta1.ConditionTypeDrifted)
		if hasDriftedCondition {
			log.FromContext(ctx).V(1).Info("removing drifted status condition, not drifted")
		}
		return reconcile.Result{RequeueAfter: 5 * time.Minute}, nil
	}
	// 4. Finally, if the NodeClaim is drifted, but doesn't have status condition, add it.
	nodeClaim.StatusConditions().SetTrueWithReason(v1beta1.ConditionTypeDrifted, string(driftedReason), string(driftedReason))
	if !hasDriftedCondition {
		log.FromContext(ctx).V(1).WithValues("reason", string(driftedReason)).Info("marking drifted")
		metrics.NodeClaimsDisruptedCounter.With(prometheus.Labels{
			metrics.TypeLabel:     metrics.DriftReason,
			metrics.NodePoolLabel: nodeClaim.Labels[v1beta1.NodePoolLabelKey],
		}).Inc()
		metrics.NodeClaimsDriftedCounter.With(prometheus.Labels{
			metrics.TypeLabel:     string(driftedReason),
			metrics.NodePoolLabel: nodeClaim.Labels[v1beta1.NodePoolLabelKey],
		}).Inc()
	}
	// Requeue after 5 minutes for the cache TTL
	return reconcile.Result{RequeueAfter: 5 * time.Minute}, nil
}

// isDrifted will check if a NodeClaim is drifted from the fields in the NodePool Spec and the CloudProvider
func (d *Drift) isDrifted(ctx context.Context, nodePool *v1beta1.NodePool, nodeClaim *v1beta1.NodeClaim) (cloudprovider.DriftReason, error) {
	// First check for static drift or node requirements have drifted to save on API calls.
	if reason := lo.FindOrElse([]cloudprovider.DriftReason{areStaticFieldsDrifted(nodePool, nodeClaim), areRequirementsDrifted(nodePool, nodeClaim)}, "", func(i cloudprovider.DriftReason) bool {
		return i != ""
	}); reason != "" {
		return reason, nil
	}
	driftedReason, err := d.cloudProvider.IsDrifted(ctx, nodeClaim)
	if err != nil {
		return "", err
	}
	return driftedReason, nil
}

// Eligible fields for drift are described in the docs
// https://karpenter.sh/docs/concepts/deprovisioning/#drift
func areStaticFieldsDrifted(nodePool *v1beta1.NodePool, nodeClaim *v1beta1.NodeClaim) cloudprovider.DriftReason {
	nodePoolHash, foundNodePoolHash := nodePool.Annotations[v1beta1.NodePoolHashAnnotationKey]
	nodePoolHashVersion, foundNodePoolHashVersion := nodePool.Annotations[v1beta1.NodePoolHashVersionAnnotationKey]
	nodeClaimHash, foundNodeClaimHash := nodeClaim.Annotations[v1beta1.NodePoolHashAnnotationKey]
	nodeClaimHashVersion, foundNodeClaimHashVersion := nodeClaim.Annotations[v1beta1.NodePoolHashVersionAnnotationKey]

	if !foundNodePoolHash || !foundNodePoolHashVersion || !foundNodeClaimHash || !foundNodeClaimHashVersion {
		return ""
	}
	// validate that the hash version on the NodePool is the same as the NodeClaim before evaluating for static drift
	if nodePoolHashVersion != nodeClaimHashVersion {
		return ""
	}
	return lo.Ternary(nodePoolHash != nodeClaimHash, NodePoolDrifted, "")
}

func areRequirementsDrifted(nodePool *v1beta1.NodePool, nodeClaim *v1beta1.NodeClaim) cloudprovider.DriftReason {
	nodepoolReq := scheduling.NewNodeSelectorRequirementsWithMinValues(nodePool.Spec.Template.Spec.Requirements...)
	nodeClaimReq := scheduling.NewLabelRequirements(nodeClaim.Labels)

	// Every nodepool requirement is compatible with the NodeClaim label set
	if nodeClaimReq.Compatible(nodepoolReq) != nil {
		return RequirementsDrifted
	}

	return ""
}<|MERGE_RESOLUTION|>--- conflicted
+++ resolved
@@ -46,21 +46,8 @@
 func (d *Drift) Reconcile(ctx context.Context, nodePool *v1beta1.NodePool, nodeClaim *v1beta1.NodeClaim) (reconcile.Result, error) {
 	hasDriftedCondition := nodeClaim.StatusConditions().Get(v1beta1.ConditionTypeDrifted) != nil
 
-<<<<<<< HEAD
 	// From here there are two scenarios to handle:
 	// 1. If NodeClaim is not launched, remove the drift status condition
-=======
-	// From here there are three scenarios to handle:
-	// 1. If drift is not enabled but the NodeClaim is drifted, remove the status condition
-	if !options.FromContext(ctx).FeatureGates.Drift {
-		_ = nodeClaim.StatusConditions().Clear(v1beta1.ConditionTypeDrifted)
-		if hasDriftedCondition {
-			log.FromContext(ctx).V(1).Info("removing drift status condition, drift has been disabled")
-		}
-		return reconcile.Result{}, nil
-	}
-	// 2. If NodeClaim is not launched, remove the drift status condition
->>>>>>> 1338aa23
 	if !nodeClaim.StatusConditions().Get(v1beta1.ConditionTypeLaunched).IsTrue() {
 		_ = nodeClaim.StatusConditions().Clear(v1beta1.ConditionTypeDrifted)
 		if hasDriftedCondition {

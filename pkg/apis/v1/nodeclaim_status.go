/*
Copyright The Kubernetes Authors.

Licensed under the Apache License, Version 2.0 (the "License");
you may not use this file except in compliance with the License.
You may obtain a copy of the License at

    http://www.apache.org/licenses/LICENSE-2.0

Unless required by applicable law or agreed to in writing, software
distributed under the License is distributed on an "AS IS" BASIS,
WITHOUT WARRANTIES OR CONDITIONS OF ANY KIND, either express or implied.
See the License for the specific language governing permissions and
limitations under the License.
*/

package v1

import (
	"github.com/awslabs/operatorpkg/status"
	v1 "k8s.io/api/core/v1"
)

const (
<<<<<<< HEAD
	ConditionTypeLaunched    = "Launched"
	ConditionTypeRegistered  = "Registered"
	ConditionTypeInitialized = "Initialized"
	ConditionTypeEmpty       = "Empty"
	ConditionTypeDrifted     = "Drifted"
	ConditionTypeExpired     = "Expired"
	ConditionTypeTerminating = "Terminating"
=======
	ConditionTypeLaunched             = "Launched"
	ConditionTypeRegistered           = "Registered"
	ConditionTypeInitialized          = "Initialized"
	ConditionTypeEmpty                = "Empty"
	ConditionTypeDrifted              = "Drifted"
	ConditionTypeExpired              = "Expired"
	ConditionTypeConsistentStateFound = "ConsistentStateFound"
>>>>>>> 5c0f1a7e
)

// NodeClaimStatus defines the observed state of NodeClaim
type NodeClaimStatus struct {
	// NodeName is the name of the corresponding node object
	// +optional
	NodeName string `json:"nodeName,omitempty"`
	// ProviderID of the corresponding node object
	// +optional
	ProviderID string `json:"providerID,omitempty"`
	// ImageID is an identifier for the image that runs on the node
	// +optional
	ImageID string `json:"imageID,omitempty"`
	// Capacity is the estimated full capacity of the node
	// +optional
	Capacity v1.ResourceList `json:"capacity,omitempty"`
	// Allocatable is the estimated allocatable capacity of the node
	// +optional
	Allocatable v1.ResourceList `json:"allocatable,omitempty"`
	// Conditions contains signals for health and readiness
	// +optional
	Conditions []status.Condition `json:"conditions,omitempty"`
}

func (in *NodeClaim) StatusConditions() status.ConditionSet {
	return status.NewReadyConditions(
		ConditionTypeLaunched,
		ConditionTypeRegistered,
		ConditionTypeInitialized,
	).For(in)
}

func (in *NodeClaim) GetConditions() []status.Condition {
	return in.Status.Conditions
}

func (in *NodeClaim) SetConditions(conditions []status.Condition) {
	in.Status.Conditions = conditions
}<|MERGE_RESOLUTION|>--- conflicted
+++ resolved
@@ -22,23 +22,13 @@
 )
 
 const (
-<<<<<<< HEAD
-	ConditionTypeLaunched    = "Launched"
-	ConditionTypeRegistered  = "Registered"
-	ConditionTypeInitialized = "Initialized"
-	ConditionTypeEmpty       = "Empty"
-	ConditionTypeDrifted     = "Drifted"
-	ConditionTypeExpired     = "Expired"
-	ConditionTypeTerminating = "Terminating"
-=======
 	ConditionTypeLaunched             = "Launched"
 	ConditionTypeRegistered           = "Registered"
 	ConditionTypeInitialized          = "Initialized"
 	ConditionTypeEmpty                = "Empty"
 	ConditionTypeDrifted              = "Drifted"
-	ConditionTypeExpired              = "Expired"
+	ConditionTypeTerminating          = "Terminating"
 	ConditionTypeConsistentStateFound = "ConsistentStateFound"
->>>>>>> 5c0f1a7e
 )
 
 // NodeClaimStatus defines the observed state of NodeClaim

--- conflicted
+++ resolved
@@ -28,25 +28,6 @@
 
 type OptionsFields struct {
 	// Vendor Neutral
-<<<<<<< HEAD
-	ServiceName          *string
-	DisableWebhook       *bool
-	WebhookPort          *int
-	MetricsPort          *int
-	WebhookMetricsPort   *int
-	HealthProbePort      *int
-	KubeClientQPS        *int
-	KubeClientBurst      *int
-	EnableProfiling      *bool
-	EnableLeaderElection *bool
-	MemoryLimit          *int64
-	LogLevel             *string
-	LogOutputPaths       *string
-	LogErrorOutputPaths  *string
-	BatchMaxDuration     *time.Duration
-	BatchIdleDuration    *time.Duration
-	FeatureGates         FeatureGates
-=======
 	ServiceName           *string
 	DisableWebhook        *bool
 	WebhookPort           *int
@@ -59,10 +40,11 @@
 	DisableLeaderElection *bool
 	MemoryLimit           *int64
 	LogLevel              *string
+  LogOutputPaths       *string
+	LogErrorOutputPaths  *string
 	BatchMaxDuration      *time.Duration
 	BatchIdleDuration     *time.Duration
 	FeatureGates          FeatureGates
->>>>>>> f5e9aa34
 }
 
 type FeatureGates struct {
@@ -78,23 +60,6 @@
 	}
 
 	return &options.Options{
-<<<<<<< HEAD
-		ServiceName:          lo.FromPtrOr(opts.ServiceName, ""),
-		WebhookPort:          lo.FromPtrOr(opts.WebhookPort, 8443),
-		MetricsPort:          lo.FromPtrOr(opts.MetricsPort, 8000),
-		WebhookMetricsPort:   lo.FromPtrOr(opts.WebhookMetricsPort, 8001),
-		HealthProbePort:      lo.FromPtrOr(opts.HealthProbePort, 8081),
-		KubeClientQPS:        lo.FromPtrOr(opts.KubeClientQPS, 200),
-		KubeClientBurst:      lo.FromPtrOr(opts.KubeClientBurst, 300),
-		EnableProfiling:      lo.FromPtrOr(opts.EnableProfiling, false),
-		EnableLeaderElection: lo.FromPtrOr(opts.EnableLeaderElection, true),
-		MemoryLimit:          lo.FromPtrOr(opts.MemoryLimit, -1),
-		LogLevel:             lo.FromPtrOr(opts.LogLevel, ""),
-		LogOutputPaths:       lo.FromPtrOr(opts.LogOutputPaths, "stdout"),
-		LogErrorOutputPaths:  lo.FromPtrOr(opts.LogErrorOutputPaths, "stderr"),
-		BatchMaxDuration:     lo.FromPtrOr(opts.BatchMaxDuration, 10*time.Second),
-		BatchIdleDuration:    lo.FromPtrOr(opts.BatchIdleDuration, time.Second),
-=======
 		ServiceName:           lo.FromPtrOr(opts.ServiceName, ""),
 		DisableWebhook:        lo.FromPtrOr(opts.DisableWebhook, false),
 		WebhookPort:           lo.FromPtrOr(opts.WebhookPort, 8443),
@@ -107,9 +72,10 @@
 		DisableLeaderElection: lo.FromPtrOr(opts.DisableLeaderElection, false),
 		MemoryLimit:           lo.FromPtrOr(opts.MemoryLimit, -1),
 		LogLevel:              lo.FromPtrOr(opts.LogLevel, ""),
+    LogOutputPaths:       lo.FromPtrOr(opts.LogOutputPaths, "stdout"),
+		LogErrorOutputPaths:  lo.FromPtrOr(opts.LogErrorOutputPaths, "stderr"),
 		BatchMaxDuration:      lo.FromPtrOr(opts.BatchMaxDuration, 10*time.Second),
 		BatchIdleDuration:     lo.FromPtrOr(opts.BatchIdleDuration, time.Second),
->>>>>>> f5e9aa34
 		FeatureGates: options.FeatureGates{
 			SpotToSpotConsolidation: lo.FromPtrOr(opts.FeatureGates.SpotToSpotConsolidation, false),
 		},

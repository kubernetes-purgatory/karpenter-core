--- conflicted
+++ resolved
@@ -53,14 +53,10 @@
 	if override.Spec.Template.Spec.Requirements == nil {
 		override.Spec.Template.Spec.Requirements = []v1.NodeSelectorRequirementWithMinValues{}
 	}
-<<<<<<< HEAD
+	if override.Status.Conditions == nil {
+		override.StatusConditions().SetTrue(v1.ConditionTypeValidationSucceeded)
+	}
 	np := &v1.NodePool{
-=======
-	if override.Status.Conditions == nil {
-		override.StatusConditions().SetTrue(v1beta1.ConditionTypeValidationSucceeded)
-	}
-	np := &v1beta1.NodePool{
->>>>>>> 5c0f1a7e
 		ObjectMeta: ObjectMeta(override.ObjectMeta),
 		Spec:       override.Spec,
 		Status:     override.Status,
